--- conflicted
+++ resolved
@@ -1,13 +1,13 @@
 package de.persosim.simulator.cardobjects;
+
+import static org.junit.Assert.assertEquals;
+import static org.junit.Assert.assertTrue;
 
 import java.util.ArrayList;
 import java.util.Collection;
 
 import org.junit.Before;
 import org.junit.Test;
-
-import static org.junit.Assert.assertEquals;
-import static org.junit.Assert.assertTrue;
 
 import de.persosim.simulator.exception.AccessDeniedException;
 import de.persosim.simulator.protocols.GenericOid;
@@ -59,38 +59,13 @@
 		byte[] oidByteArray2 = HexString.toByteArray("00112233AABBCCDDEEFF");
 		byte[] oidByteArray3 = HexString.toByteArray("55667788990011223344");
 		
-<<<<<<< HEAD
-		Oid anonymousTypeOid1 = new Oid(oidByteArray1);
+		Oid anonymousTypeOid1 = new GenericOid(oidByteArray1);
 		OidIdentifier oidIdentifier1 = new OidIdentifier(anonymousTypeOid1);
 		
-		Oid anonymousTypeOid2 = new Oid(oidByteArray2);
+		Oid anonymousTypeOid2 = new GenericOid(oidByteArray2);
 		OidIdentifier oidIdentifier2 = new OidIdentifier(anonymousTypeOid2);
 		
-		Oid anonymousTypeOid3 = new Oid(oidByteArray3);
-=======
-		Oid anonymousTypeOid1 = new GenericOid(oidByteArray1) {
-			@Override
-			public String getIdString() {
-				return "anonymous type OID 1";
-			}
-		};
-		OidIdentifier oidIdentifier1 = new OidIdentifier(anonymousTypeOid1);
-		
-		Oid anonymousTypeOid2 = new GenericOid(oidByteArray2) {
-			@Override
-			public String getIdString() {
-				return "anonymous type OID 2";
-			}
-		};
-		OidIdentifier oidIdentifier2 = new OidIdentifier(anonymousTypeOid2);
-		
-		Oid anonymousTypeOid3 = new GenericOid(oidByteArray3) {
-			@Override
-			public String getIdString() {
-				return "anonymous type OID 3";
-			}
-		};
->>>>>>> 07d616e6
+		Oid anonymousTypeOid3 = new GenericOid(oidByteArray3);
 		OidIdentifier oidIdentifier3 = new OidIdentifier(anonymousTypeOid3);
 		
 		IdentifiableObjectImpl identifiableObjectImpl1 = new IdentifiableObjectImpl(securityStatus, 1);
@@ -125,12 +100,7 @@
 	@Test
 	public void testFindChildren_FullMatch() {
 		byte[] oidByteArray = HexString.toByteArray("55");
-		Oid anonymousTypeOid = new GenericOid(oidByteArray) {
-			@Override
-			public String getIdString() {
-				return "anonymous type OID";
-			}
-		};
+		Oid anonymousTypeOid = new GenericOid(oidByteArray);
 		OidIdentifier oidIdentifier = new OidIdentifier(anonymousTypeOid);
 		
 		Collection<CardObject> cardObjects = masterFile.findChildren(oidIdentifier);
@@ -161,16 +131,7 @@
 	@Test
 	public void testFindChildren_MultiMatch() {
 		byte[] oidByteArray = HexString.toByteArray("00");
-<<<<<<< HEAD
-		Oid anonymousTypeOid = new Oid(oidByteArray);
-=======
-		Oid anonymousTypeOid = new GenericOid(oidByteArray) {
-			@Override
-			public String getIdString() {
-				return "anonymous type OID";
-			}
-		};
->>>>>>> 07d616e6
+		Oid anonymousTypeOid = new GenericOid(oidByteArray);
 		OidIdentifier oidIdentifier = new OidIdentifier(anonymousTypeOid);
 		
 		Collection<CardObject> cardObjects = masterFile.findChildren(oidIdentifier);
@@ -202,16 +163,7 @@
 	@Test
 	public void testFindChildren_noMatch() {
 		byte[] oidByteArray = HexString.toByteArray("FF");
-<<<<<<< HEAD
-		Oid anonymousTypeOid = new Oid(oidByteArray);
-=======
-		Oid anonymousTypeOid = new GenericOid(oidByteArray) {
-			@Override
-			public String getIdString() {
-				return "anonymous type OID";
-			}
-		};
->>>>>>> 07d616e6
+		Oid anonymousTypeOid = new GenericOid(oidByteArray);
 		OidIdentifier oidIdentifier = new OidIdentifier(anonymousTypeOid);
 		
 		Collection<CardObject> cardObjects = masterFile.findChildren(oidIdentifier);
@@ -225,27 +177,10 @@
 	@Test
 	public void testFindChildren_MultipleIdentifierMatch() {
 		byte[] oidByteArray1 = HexString.toByteArray("0011223344");
-<<<<<<< HEAD
-		Oid anonymousTypeOid1 = new Oid(oidByteArray1);
+		Oid anonymousTypeOid1 = new GenericOid(oidByteArray1);
 		
 		byte[] oidByteArray2 = HexString.toByteArray("00112233AA");
-		Oid anonymousTypeOid2 = new Oid(oidByteArray2);
-=======
-		Oid anonymousTypeOid1 = new GenericOid(oidByteArray1) {
-			@Override
-			public String getIdString() {
-				return "anonymous type OID 1";
-			}
-		};
-		
-		byte[] oidByteArray2 = HexString.toByteArray("00112233AA");
-		Oid anonymousTypeOid2 = new GenericOid(oidByteArray2) {
-			@Override
-			public String getIdString() {
-				return "anonymous type OID 2";
-			}
-		};
->>>>>>> 07d616e6
+		Oid anonymousTypeOid2 = new GenericOid(oidByteArray2);
 		
 		OidIdentifier oidIdentifier1 = new OidIdentifier(anonymousTypeOid1);
 		OidIdentifier oidIdentifier2 = new OidIdentifier(anonymousTypeOid2);
