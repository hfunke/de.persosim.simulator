package de.persosim.simulator.secstatus;

<<<<<<< HEAD
import static org.junit.Assert.assertEquals;
import static org.junit.Assert.assertSame;
=======
import static org.junit.Assert.assertFalse;
import static org.junit.Assert.assertTrue;
>>>>>>> e9745b3e

import java.util.Collection;
import java.util.Collections;
import java.util.HashSet;

import org.junit.Before;
import org.junit.Test;

<<<<<<< HEAD
=======
import de.persosim.simulator.cardobjects.Iso7816LifeCycleState;
import de.persosim.simulator.processing.ProcessingData;
import de.persosim.simulator.seccondition.SecCondition;
>>>>>>> e9745b3e
import de.persosim.simulator.secstatus.SecStatus.SecContext;
import de.persosim.simulator.test.PersoSimTestCase;
import mockit.Mocked;

public class SecStatusTest extends PersoSimTestCase{
	
	SecStatus securityStatus;
	@Mocked SecMechanism mechanism;
	
	@Before
	public void setUp(){
		securityStatus = new SecStatus();
	}
	
	//TODO define tests for SecStatus
	/**
	 * Positive test case: check that the getCurrentMechanisms method correctly finds mechanisms
	 */
	@Test
	public void testGetCurrentMechanisms()
	{
		SecMechanism mechanismToFind = new SecMechanism() {
			@Override
			public boolean needsDeletionInCaseOf(SecurityEvent event) {
				return false;
			}
		};
		
		populateSecStatus(SecContext.APPLICATION, mechanismToFind);
		
		Collection<Class<? extends SecMechanism>> previousMechanisms = new HashSet<>();
		previousMechanisms.add(mechanismToFind.getClass());
		
		Collection<SecMechanism> foundMechanisms = securityStatus.getCurrentMechanisms(SecContext.APPLICATION, previousMechanisms);
		assertEquals(1, foundMechanisms.size());
		assertSame(mechanismToFind, foundMechanisms.iterator().next());
		
	}
	
	/**
	 * Adds a mechanism to the {@link SecStatus} by wrapping it in a {@link SecStatusMechanismUpdatePropagation}
	 * @param context
	 * @param mechanisms
	 */
	private void populateSecStatus(SecContext context, SecMechanism ...mechanisms){
		for (SecMechanism mechanism : mechanisms){
			SecStatusMechanismUpdatePropagation updatePropagation = new SecStatusMechanismUpdatePropagation(context, mechanism);
			securityStatus.updateMechanisms(updatePropagation);	
		}
	}
	
	/**
	 * Check that restoring using an incorrect ID causes the correct exception
	 */
	@Test(expected = IllegalArgumentException.class)
	public void testRestoreNotExisting(){
		securityStatus.restoreSecStatus(10);
	}
	
	@Test
	public void testStoreAndRestoreStatus(){
		SecMechanism beforeStoring = new SecMechanism() {
			@Override
			public boolean needsDeletionInCaseOf(SecurityEvent event) {
				return false;
			}
		};
		SecMechanism afterStoring = new SecMechanism() {
			
			@Override
			public boolean needsDeletionInCaseOf(SecurityEvent event) {
				return true;
			}
		};

		securityStatus.storeSecStatus(0);
		
		populateSecStatus(SecStatus.SecContext.GLOBAL, beforeStoring);
		
		Collection<Class<? extends SecMechanism>> previousMechanisms = new HashSet<Class<? extends SecMechanism>>();
		previousMechanisms.add(beforeStoring.getClass());
		
		Collection<SecMechanism> mechanismsBeforeStore = securityStatus.getCurrentMechanisms(SecContext.GLOBAL, previousMechanisms);
		assertEquals(1, mechanismsBeforeStore.size());
		assertSame(beforeStoring, mechanismsBeforeStore.iterator().next());
		
		securityStatus.storeSecStatus(1);
		
		populateSecStatus(SecStatus.SecContext.GLOBAL, afterStoring);
		
		previousMechanisms = new HashSet<Class<? extends SecMechanism>>();
		previousMechanisms.add(beforeStoring.getClass());
		Collection<SecMechanism> mechanismsAfterStore = securityStatus.getCurrentMechanisms(SecContext.GLOBAL, previousMechanisms);
		assertEquals(1, mechanismsAfterStore.size());
		
		previousMechanisms = new HashSet<Class<? extends SecMechanism>>();
		previousMechanisms.add(afterStoring.getClass());
		mechanismsAfterStore = securityStatus.getCurrentMechanisms(SecContext.GLOBAL, previousMechanisms);
		assertEquals(1, mechanismsAfterStore.size());
		
		securityStatus.restoreSecStatus(1);
		
		previousMechanisms = new HashSet<Class<? extends SecMechanism>>();
		previousMechanisms.add(beforeStoring.getClass());
		mechanismsAfterStore = securityStatus.getCurrentMechanisms(SecContext.GLOBAL, previousMechanisms);
		assertEquals(1, mechanismsAfterStore.size());
		
		previousMechanisms = new HashSet<Class<? extends SecMechanism>>();
		previousMechanisms.add(afterStoring.getClass());
		mechanismsAfterStore = securityStatus.getCurrentMechanisms(SecContext.GLOBAL, previousMechanisms);
		assertEquals(0, mechanismsAfterStore.size());
		
		securityStatus.restoreSecStatus(0);
		
		previousMechanisms = new HashSet<Class<? extends SecMechanism>>();
		previousMechanisms.add(beforeStoring.getClass());
		mechanismsAfterStore = securityStatus.getCurrentMechanisms(SecContext.GLOBAL, previousMechanisms);
		assertEquals(0, mechanismsAfterStore.size());
		
		previousMechanisms = new HashSet<Class<? extends SecMechanism>>();
		previousMechanisms.add(afterStoring.getClass());
		mechanismsAfterStore = securityStatus.getCurrentMechanisms(SecContext.GLOBAL, previousMechanisms);
		assertEquals(0, mechanismsAfterStore.size());
	}
<<<<<<< HEAD
=======
	
	/**
	 * Positive test case checking the life cycle allowing access even if the
	 * security conditions do not match.
	 */
	@Test
	public void testCheckAccessConditionsLifecycleAllows() {
		Iso7816LifeCycleState state = Iso7816LifeCycleState.CREATION;
		SecStatus securityStatus = new SecStatus();
		SecCondition secCondition = new SecCondition() {
			
			@Override
			public Collection<Class<? extends SecMechanism>> getNeededMechanisms() {
				return Collections.emptySet();
			}
			
			@Override
			public boolean check(Collection<SecMechanism> mechanisms) {
				return false;
			}
		};
		assertTrue(securityStatus.checkAccessConditions(state, secCondition, SecContext.APPLICATION));
	}
	
	/**
	 * Positive test case checking whether the security conditions prohibit access.
	 */
	@Test
	public void testCheckAccessConditionsSecurityConditionsProhibit(){

		Iso7816LifeCycleState state = Iso7816LifeCycleState.OPERATIONAL_ACTIVATED;
		SecStatus securityStatus = new SecStatus();
		SecCondition secCondition = new SecCondition() {
			
			@Override
			public Collection<Class<? extends SecMechanism>> getNeededMechanisms() {
				return Collections.emptySet();
			}
			
			@Override
			public boolean check(Collection<SecMechanism> mechanisms) {
				return false;
			}
		};
		assertFalse(securityStatus.checkAccessConditions(state, secCondition, SecContext.APPLICATION));
	}
	
	/**
	 * Positive test case checking whether the security conditions can allow access.
	 */
	@Test
	public void testCheckAccessConditionsSecurityConditionsAllow(){

		Iso7816LifeCycleState state = Iso7816LifeCycleState.OPERATIONAL_ACTIVATED;
		SecStatus securityStatus = new SecStatus();
		SecCondition secCondition = new SecCondition() {
			
			@Override
			public Collection<Class<? extends SecMechanism>> getNeededMechanisms() {
				return Collections.emptySet();
			}
			
			@Override
			public boolean check(Collection<SecMechanism> mechanisms) {
				return true;
			}
		};
		assertTrue(securityStatus.checkAccessConditions(state, secCondition, SecContext.APPLICATION));
	}
>>>>>>> e9745b3e
}<|MERGE_RESOLUTION|>--- conflicted
+++ resolved
@@ -1,12 +1,9 @@
 package de.persosim.simulator.secstatus;
 
-<<<<<<< HEAD
 import static org.junit.Assert.assertEquals;
 import static org.junit.Assert.assertSame;
-=======
 import static org.junit.Assert.assertFalse;
 import static org.junit.Assert.assertTrue;
->>>>>>> e9745b3e
 
 import java.util.Collection;
 import java.util.Collections;
@@ -15,12 +12,9 @@
 import org.junit.Before;
 import org.junit.Test;
 
-<<<<<<< HEAD
-=======
 import de.persosim.simulator.cardobjects.Iso7816LifeCycleState;
 import de.persosim.simulator.processing.ProcessingData;
 import de.persosim.simulator.seccondition.SecCondition;
->>>>>>> e9745b3e
 import de.persosim.simulator.secstatus.SecStatus.SecContext;
 import de.persosim.simulator.test.PersoSimTestCase;
 import mockit.Mocked;
@@ -36,6 +30,18 @@
 	}
 	
 	//TODO define tests for SecStatus
+	
+	/**
+	 * Positive test case: check the updateSecStatus method in the SecStatus class.
+	 */
+	@Test
+	public void testUpdateSecStatus_Input_Is_ProcessingData_Object()
+	{
+		SecStatus test = new SecStatus();
+		ProcessingData lol = new ProcessingData();
+		test.updateSecStatus(lol);		
+	}
+	
 	/**
 	 * Positive test case: check that the getCurrentMechanisms method correctly finds mechanisms
 	 */
@@ -145,8 +151,6 @@
 		mechanismsAfterStore = securityStatus.getCurrentMechanisms(SecContext.GLOBAL, previousMechanisms);
 		assertEquals(0, mechanismsAfterStore.size());
 	}
-<<<<<<< HEAD
-=======
 	
 	/**
 	 * Positive test case checking the life cycle allowing access even if the
@@ -216,5 +220,5 @@
 		};
 		assertTrue(securityStatus.checkAccessConditions(state, secCondition, SecContext.APPLICATION));
 	}
->>>>>>> e9745b3e
+	
 }