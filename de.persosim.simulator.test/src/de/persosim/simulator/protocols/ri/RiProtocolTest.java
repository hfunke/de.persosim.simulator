--- conflicted
+++ resolved
@@ -150,11 +150,7 @@
 		mechanisms.add(taMechanism);
 		mechanisms.add(authMechanism);
 		
-<<<<<<< HEAD
-		new Expectations(MessageDigest.class) {
-=======
 		new Expectations() {
->>>>>>> d7e7307a
 			{
 			MessageDigest.getInstance((String) any, (Provider) any);
 			result = messageDigest;
