--- conflicted
+++ resolved
@@ -254,267 +254,6 @@
 	}
 	
 	/**
-<<<<<<< HEAD
-	 * Negative test case: method appendBytes gets appendBytes as input, which is null;
-	 */
-	@Test(expected=IllegalArgumentException.class)
-	public void appendBytestrailinbytesisnull()
-	{
-		byte[] leadingbyte = new byte[]{(byte) 0x65};
-		Utils.appendBytes(leadingbyte, null);
-		
-	}
-	
-	/**
-	 * Negative test case: method appendBytes gets trailingbytes as input, which is less then 1.
-	 */
-	@Test(expected=IllegalArgumentException.class)
-	public void appendBytestrailingbytesisless1()
-	{
-		byte[] test = new byte[]{};
-		byte[] leadingbyte = new byte[]{(byte) 0x65};
-		
-		Utils.appendBytes(leadingbyte, test);
-	}
-	
-	/**
-	 * Negative test case: the method concanByteArrays gets input null.
-	 */
-	@Test(expected=IllegalArgumentException.class)
-	public void concatByteArraysinputisnull()
-	{
-		Utils.concatByteArrays(null);
-		
-	}
-	
-	/**
-	 * Negative test case: method toUnsignedByteArray gets an input, which is null.
-	 */
-	@Test(expected=NullPointerException.class)
-	public void toUnsignedByteArrayinputisnull()
-	{
-		BigInteger test = null;
-		Utils.toUnsignedByteArray(test);
-		
-	}
-	
-	/**
-	 * Negative test case: method appendBytes gets trailingbytes as input, which is less then 1.
-	 */
-	@Test(expected=IllegalArgumentException.class)
-	public void toUnsignedByteA()
-	{
-		byte[] test = new byte[]{};
-		Utils.appendBytes(test, null);
-	}
-	
-	/**
-	 * Positive Test case: method toUnsignedByteArray gets input of type long.
-	 */
-	@Test
-	public void toUnsignedByteArrayinputlong()
-	{
-		long test = 34343;
-		Utils.toUnsignedByteArray(test);
-	}
-	
-	/**
-	 * Positive Test case: method toUnsignedByteArray gets input of type int.
-	 */
-	@Test
-	public void toUnsignedByteArrayinputint()
-	{
-		int test = 34343;
-		Utils.toUnsignedByteArray(test);
-	}
-	
-	/**
-	 * Positive Test case: method toUnsignedByteArray gets input of type short.
-	 */
-	@Test
-	public void toUnsignedByteArrayinputshort()
-	{
-		short test = 343;
-		Utils.toUnsignedByteArray(test);
-	}
-	
-	
-	/**
-	 * Positive Test case: method toUnsignedByteArray gets input of type byte.
-	 */
-	@Test
-	public void toUnsignedByteArrayinputbyte()
-	{
-		byte test = (byte) 0xFF;
-		Utils.toUnsignedByteArray(test);
-	}
-	
-	/**
-	 * Positive Test case: method removeLeadingZeroBytes gets byte array as input.
-	 */
-	@Test
-	public void removeLeadingZeroBytes()
-	{
-		byte[] test = new byte[]{ (byte) 0xFF};
-		Utils.removeLeadingZeroBytes(test);
-	}
-	
-	/**
-	 * Positive Test case: method maskUnsignedByteToShort gets byte value as input.
-	 */
-	@Test
-	public void maskUnsignedByteToShort()
-	{
-		byte b = 100;
-		Utils.maskUnsignedByteToShort(b);
-	}
-	
-	/**
-	 * Positive Test case: method maskUnsignedByteToInt gets byte value as input.
-	 */
-	@Test
-	public void maskUnsignedByteToInt()
-	{
-		byte b = 100;
-		Utils.maskUnsignedByteToInt(b);
-	}
-	
-	/**
-	 * Positive Test case: method maskUnsignedShortToInt gets short value as input.
-	 */
-	@Test
-	public void maskUnsignedShortToInt()
-	{
-		short b = 110;
-		Utils.maskUnsignedShortToInt(b);
-	}
-	
-	/**
-	 * Positive Test case: method concatenate gets 2 different bytes as input.
-	 */
-	@Test
-	public void concatenate()
-	{
-		byte a =1,b = 2;
-		Utils.concatenate(a, b);
-	}
-	
-	/**
-	 * Positive Test case: method getDate gets a dateString as input.
-	 */
-	@Test
-	public void getDate()
-	{
-		
-	 String s = "19990801";
-	 Utils.getDate(s);
-	}
-	
-	/**
-	 * Positive Test case: method getDate gets a null string.
-	 */
-	@Test(expected=NullPointerException.class)
-	public void getDatedateStringisnull()
-	{
-		byte a = 0;
-		String s = null;
-		Utils.getDate(s, a);
-		
-	}
-	
-	/**
-	 * Positive Test case: method arrayContainsEqual gets an Object array and an object as input.s
-	 */
-	@Test
-	public void arrayContainsEqual()
-	{
-		String[] a =  new String[2];
-		a[1] = "1";
-		a[0] = "1";
-		String b = "1";
-		
-		Utils.arrayContainsEqual(a, b);
-	}
-	
-	/**
-	 * Positive Test case: method logarithm becomes an double and int input.
-	 */
-	@Test
-	public void logarithm()
-	{
-		int base = 2;
-		Utils.logarithm(0, base);
-	}
-	
-	/**
-	 * Positive Test case: method binaryEncode becomes a byte array as input.
-	 */
-	@Test
-	public void binaryEncode()
-	{
-		byte[] test = new byte[]{(byte) 0x66, (byte) 0x66, (byte) 0x66};
-		Utils.binaryEncode(test);
-	}
-	
-	/**
-	 * Positive Test case: method isAnyNull becomes a null Object as input.
-	 */
-	@Test
-	public void isAnyNulltrue()
-	{
-		Object a = null;
-		Utils.isAnyNull(a);
-	}
-	
-	/**
-	 * Positive Test case: method isAnyNull becomes a Object as input.
-	 */
-	@Test
-	public void isAnyNullfalse()
-	{
-		Object a = new Object();
-		Utils.isAnyNull(a);
-	}
-	
-	/**
-	 * Positive Test case: method getShortFromUnsignedByteArray gets byte array as input.
-	 */
-	@Test
-	public void getShortFromUnsignedByteArray()
-	{
-		byte[] test = new byte[]{(byte) 0x66};
-		Utils.getShortFromUnsignedByteArray(test);
-	}
-	
-	/**
-	 * Positive Test case: method getIntFromUnsignedByteArray gets byte array as input.
-	 */
-	@Test
-	public void getIntFromUnsignedByteArray()
-	{
-		byte[] test = new byte[]{(byte) 0x66};
-		Utils.getIntFromUnsignedByteArray(test);
-	}
-	
-	/**
-	 * Positive Test case: method getBigIntegerFromUnsignedByteArray gets byte array as input.
-	 */
-	@Test
-	public void getBigIntegerFromUnsignedByteArray()
-	{
-		byte[] test = new byte[]{(byte) 0x66};
-		Utils.getBigIntegerFromUnsignedByteArray(test);
-	}
-	
-	/**
-	 * Positive Test case: method getBigIntegerFromUnsignedByteArray gets byte array as input.
-	 */
-	@Test
-	public void toUnsignedByteArra()
-	{
-		byte[] test = new byte[]{(byte) 0x66};
-		Utils.getBigIntegerFromUnsignedByteArray(test);
-=======
 	 * Positive Test case: method appendBytes gets two arrays. The first one is empty.
 	 * The result should be a new object which has the same content as trailingByteArray.
 	 */
@@ -1373,6 +1112,5 @@
 		byte[] result = Utils.concatByteArrays(array1,array2,array3);
 
 		assertArrayEquals(expected, result);
->>>>>>> 84456613
 	}
 }