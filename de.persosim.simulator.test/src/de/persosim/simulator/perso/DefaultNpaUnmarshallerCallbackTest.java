package de.persosim.simulator.perso;

import static org.junit.Assert.assertEquals;

import java.util.Arrays;
import java.util.Collection;

import mockit.Deencapsulation;
import mockit.Mocked;
import mockit.NonStrictExpectations;

import org.bouncycastle.asn1.x500.X500Name;
import org.bouncycastle.asn1.x500.style.RFC4519Style;
import org.junit.Before;
import org.junit.Test;

import de.persosim.simulator.cardobjects.CardObject;
import de.persosim.simulator.cardobjects.ElementaryFile;
import de.persosim.simulator.cardobjects.FileIdentifier;
import de.persosim.simulator.cardobjects.MasterFile;
import de.persosim.simulator.protocols.Protocol;
import de.persosim.simulator.protocols.Protocol.SecInfoPublicity;
import de.persosim.simulator.secstatus.SecStatus;
import de.persosim.simulator.test.PersoSimTestCase;
import de.persosim.simulator.tlv.Asn1;
import de.persosim.simulator.tlv.ConstructedTlvDataObject;
import de.persosim.simulator.tlv.TlvDataObject;
import de.persosim.simulator.tlv.TlvTag;
import de.persosim.simulator.utils.HexString;

public class DefaultNpaUnmarshallerCallbackTest extends PersoSimTestCase {
	
	@Mocked
	Personalization mockedPerso;
	MasterFile masterFile = new MasterFile();
	@Mocked
	Protocol mockedProtocol1, mockedProtocol2;

	@Before
	public void setUp() {
		masterFile.setSecStatus(new SecStatus());
		
		// prepare the mock
		new NonStrictExpectations() {
			{
				mockedPerso.getObjectTree();
				result = masterFile;
				
				mockedPerso.getProtocolList();
				result = Arrays.asList(mockedProtocol1, mockedProtocol2);
				
				mockedProtocol1.getSecInfos(withInstanceOf(SecInfoPublicity.class), masterFile);
				result = Arrays.asList(new ConstructedTlvDataObject(HexString.toByteArray("310301011F")));
				
				mockedProtocol2.getSecInfos(withInstanceOf(SecInfoPublicity.class), masterFile);
				result = Arrays.asList(new ConstructedTlvDataObject(HexString.toByteArray("310301012F")));
				
			}
		};
		
		//ensure that matching of IssuerNames works as expected
		X500Name.setDefaultStyle(RFC4519Style.INSTANCE);
	}
	
	/**
	 * Positive test: check that EF.CardAccess is created if missing
	 * @throws Exception 
	 */
	@Test
	public void testAfterUnmarshall_addCardAccess() throws Exception {
		// prepare the mock
		new NonStrictExpectations() {
			{
				mockedProtocol1.getSecInfos(SecInfoPublicity.PUBLIC, masterFile);
				result = Arrays.asList(new ConstructedTlvDataObject(HexString.toByteArray("3103010101")));
				
				mockedProtocol2.getSecInfos(SecInfoPublicity.PUBLIC, masterFile);
				result = Arrays.asList(new ConstructedTlvDataObject(HexString.toByteArray("3103010102")));
				
			}
		};
				
		new DefaultNpaUnmarshallerCallback().afterUnmarshall(mockedPerso);
		
		//check content of created EF.CardAccess
		Collection<CardObject> files = masterFile.findChildren(new FileIdentifier(0x011C));
		assertEquals(1, files.size());
		
		ElementaryFile efCardAccess = (ElementaryFile) files.iterator().next();
		
		assertEquals("310A31030101013103010102", HexString.encode(efCardAccess.getContent()));
	}
	
	/**
	 * Positive test: check that EF.CardSecurity is created if missing
	 * @throws Exception 
	 */
	@Test
	public void testAfterUnmarshall_addCardSecurity() throws Exception {
		
		// prepare the mock
		new NonStrictExpectations() {
			{
				mockedProtocol1.getSecInfos(SecInfoPublicity.AUTHENTICATED, masterFile);
				result = Arrays.asList(new ConstructedTlvDataObject(HexString.toByteArray("3103010101")));
				
				mockedProtocol2.getSecInfos(SecInfoPublicity.AUTHENTICATED, masterFile);
				result = Arrays.asList(new ConstructedTlvDataObject(HexString.toByteArray("3103010102")), new ConstructedTlvDataObject(HexString.toByteArray("3103010103")));
				
			}
		};
						
		new DefaultNpaUnmarshallerCallback().afterUnmarshall(mockedPerso);
		
		//check content of created EF.CardSecurity
		Collection<CardObject> files = masterFile.findChildren(new FileIdentifier(0x011D));
		assertEquals(1, files.size());
		
		ElementaryFile efCardSecurity = (ElementaryFile) files.iterator().next();
		byte[] expecedEContent = HexString.toByteArray("310F310301010131030101023103010103");
		
		byte[] fileContent = Deencapsulation.getField(efCardSecurity, "content");
		
		ConstructedTlvDataObject fileContentTlv = new ConstructedTlvDataObject(fileContent);
		
		assertEquals(new TlvTag(Asn1.SEQUENCE),  fileContentTlv.getTlvTag());
<<<<<<< HEAD
		TlvDataObject cmsTlv = new ConstructedTlvDataObject(fileContentTlv.getTagField(new TlvTag((byte)0xA0)).getValueField());
		SecInfoCmsBuilderTest.checkSignedData(cmsTlv.toByteArray(), expecedEContent);
=======
		TlvDataObject cmsTlv = new ConstructedTlvDataObject(fileContentTlv.getTlvDataObject(new TlvTag((byte)0xA0)).getValueField());
		checkSignedData(cmsTlv.toByteArray(), expecedEContent);
>>>>>>> b66a7a7d
	}

	/**
	 * Positive test: check that EF.ChipSecurity is created if missing
	 * @throws Exception 
	 */
	@Test
	public void testAfterUnmarshall_addChipSecurity() throws Exception {
		// prepare the mock
		new NonStrictExpectations() {
			{
				mockedProtocol1.getSecInfos(SecInfoPublicity.AUTHENTICATED, masterFile);
				result = Arrays.asList(new ConstructedTlvDataObject(HexString.toByteArray("3103010101")));
				
				mockedProtocol1.getSecInfos(SecInfoPublicity.PRIVILEGED, masterFile);
				result = Arrays.asList(new ConstructedTlvDataObject(HexString.toByteArray("3103010101")));
				
				mockedProtocol2.getSecInfos(SecInfoPublicity.AUTHENTICATED, masterFile);
				result = Arrays.asList(new ConstructedTlvDataObject(HexString.toByteArray("3103010102")));
				
				mockedProtocol2.getSecInfos(SecInfoPublicity.PRIVILEGED, masterFile);
				result = Arrays.asList(new ConstructedTlvDataObject(HexString.toByteArray("3103010102")), new ConstructedTlvDataObject(HexString.toByteArray("3103010103")));
				
			}
		};
								
		new DefaultNpaUnmarshallerCallback().afterUnmarshall(mockedPerso);
		
		//check content of created EF.ChipSecurity
		Collection<CardObject> files = masterFile.findChildren(new FileIdentifier(0x011B));
		assertEquals(1, files.size());
		
		ElementaryFile efChipSecurity = (ElementaryFile) files.iterator().next();
		byte[] expecedEContent = HexString.toByteArray("310F310301010131030101023103010103");
		
		byte[] fileContent = Deencapsulation.getField(efChipSecurity, "content");
		
		ConstructedTlvDataObject fileContentTlv = new ConstructedTlvDataObject(fileContent);
		
		assertEquals(new TlvTag(Asn1.SEQUENCE),  fileContentTlv.getTlvTag());
<<<<<<< HEAD
		TlvDataObject cmsTlv = new ConstructedTlvDataObject(fileContentTlv.getTagField(new TlvTag((byte)0xA0)).getValueField());
		SecInfoCmsBuilderTest.checkSignedData(cmsTlv.toByteArray(), expecedEContent);
=======
		TlvDataObject cmsTlv = new ConstructedTlvDataObject(fileContentTlv.getTlvDataObject(new TlvTag((byte)0xA0)).getValueField());
		checkSignedData(cmsTlv.toByteArray(), expecedEContent);
	}
	
	/**
	 * Check the content of EF.CardSecurity/EF.ChipSecurity.
	 * <p/>
	 * Implemented checks:
	 * <ul>
	 *  <li>match of eContent with provided parameter</li>
	 *  <li>valid signature</li>
	 * </ul> 
	 * @param cmsBytes CmsSignedData structure
	 * @param expectedEContent the expected eContent
	 * @throws IOException 
	 */
	private void checkSignedData(byte[] cmsBytes,
			byte[] expectedEContent) throws IOException {
		
		DERSequenceParser cmsParser = (DERSequenceParser) new ASN1StreamParser(cmsBytes).readObject();
		ASN1Encodable cmsAsn1 = cmsParser.getLoadedObject();
		assertTrue("provided data does not encode a CMS", cmsAsn1 instanceof ASN1Sequence);
		
		SignedData cms = new SignedData((ASN1Sequence) cmsAsn1);
		
		//match the eContent
		PrimitiveTlvDataObject eContentOctetString = new PrimitiveTlvDataObject(cms.getContentInfo().getContent().toASN1Primitive().getEncoded());
		assertEquals("provided eContent does not match", HexString.encode(expectedEContent), HexString.encode(eContentOctetString.getValueField()));
		
		//FIXME check signature
		
		
>>>>>>> b66a7a7d
	}

}<|MERGE_RESOLUTION|>--- conflicted
+++ resolved
@@ -124,13 +124,8 @@
 		ConstructedTlvDataObject fileContentTlv = new ConstructedTlvDataObject(fileContent);
 		
 		assertEquals(new TlvTag(Asn1.SEQUENCE),  fileContentTlv.getTlvTag());
-<<<<<<< HEAD
-		TlvDataObject cmsTlv = new ConstructedTlvDataObject(fileContentTlv.getTagField(new TlvTag((byte)0xA0)).getValueField());
+		TlvDataObject cmsTlv = new ConstructedTlvDataObject(fileContentTlv.getTlvDataObject(new TlvTag((byte)0xA0)).getValueField());
 		SecInfoCmsBuilderTest.checkSignedData(cmsTlv.toByteArray(), expecedEContent);
-=======
-		TlvDataObject cmsTlv = new ConstructedTlvDataObject(fileContentTlv.getTlvDataObject(new TlvTag((byte)0xA0)).getValueField());
-		checkSignedData(cmsTlv.toByteArray(), expecedEContent);
->>>>>>> b66a7a7d
 	}
 
 	/**
@@ -171,43 +166,8 @@
 		ConstructedTlvDataObject fileContentTlv = new ConstructedTlvDataObject(fileContent);
 		
 		assertEquals(new TlvTag(Asn1.SEQUENCE),  fileContentTlv.getTlvTag());
-<<<<<<< HEAD
-		TlvDataObject cmsTlv = new ConstructedTlvDataObject(fileContentTlv.getTagField(new TlvTag((byte)0xA0)).getValueField());
+		TlvDataObject cmsTlv = new ConstructedTlvDataObject(fileContentTlv.getTlvDataObject(new TlvTag((byte)0xA0)).getValueField());
 		SecInfoCmsBuilderTest.checkSignedData(cmsTlv.toByteArray(), expecedEContent);
-=======
-		TlvDataObject cmsTlv = new ConstructedTlvDataObject(fileContentTlv.getTlvDataObject(new TlvTag((byte)0xA0)).getValueField());
-		checkSignedData(cmsTlv.toByteArray(), expecedEContent);
-	}
-	
-	/**
-	 * Check the content of EF.CardSecurity/EF.ChipSecurity.
-	 * <p/>
-	 * Implemented checks:
-	 * <ul>
-	 *  <li>match of eContent with provided parameter</li>
-	 *  <li>valid signature</li>
-	 * </ul> 
-	 * @param cmsBytes CmsSignedData structure
-	 * @param expectedEContent the expected eContent
-	 * @throws IOException 
-	 */
-	private void checkSignedData(byte[] cmsBytes,
-			byte[] expectedEContent) throws IOException {
-		
-		DERSequenceParser cmsParser = (DERSequenceParser) new ASN1StreamParser(cmsBytes).readObject();
-		ASN1Encodable cmsAsn1 = cmsParser.getLoadedObject();
-		assertTrue("provided data does not encode a CMS", cmsAsn1 instanceof ASN1Sequence);
-		
-		SignedData cms = new SignedData((ASN1Sequence) cmsAsn1);
-		
-		//match the eContent
-		PrimitiveTlvDataObject eContentOctetString = new PrimitiveTlvDataObject(cms.getContentInfo().getContent().toASN1Primitive().getEncoded());
-		assertEquals("provided eContent does not match", HexString.encode(expectedEContent), HexString.encode(eContentOctetString.getValueField()));
-		
-		//FIXME check signature
-		
-		
->>>>>>> b66a7a7d
 	}
 
 }