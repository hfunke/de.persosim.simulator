--- conflicted
+++ resolved
@@ -33,7 +33,6 @@
 
 	private LinkedList<LogReaderService> readers = new LinkedList<>();
 	private static LinkedListLogListener linkedListLogger = new LinkedListLogListener(PersoSimGuiMain.MAXIMUM_CACHED_CONSOLE_LINES);
-<<<<<<< HEAD
 	private ServiceTracker<LogReaderService, LogReaderService> logReaderTracker;
 	private static ServiceTracker<Simulator, Simulator> simulatorServiceTracker;
 
@@ -44,9 +43,6 @@
 	static BundleContext getContext() {
 		return context;
 	}
-=======
-	private static ServiceTracker<LogReaderService, LogReaderService> logReaderTracker;	
->>>>>>> f80a8954
 	
 	public static LinkedListLogListener getListLogListener(){
 		return linkedListLogger;
@@ -105,15 +101,10 @@
 	 * (non-Javadoc)
 	 * @see org.eclipse.ui.plugin.AbstractUIPlugin#start(org.osgi.framework.BundleContext)
 	 */
-<<<<<<< HEAD
 	public void start(final BundleContext context) throws Exception {
 		Activator.context = context;
 				
-		
-=======
-	public void start(BundleContext context) throws Exception {
-        
->>>>>>> f80a8954
+
 		logReaderTracker = new ServiceTracker<>(context, LogReaderService.class.getName(), null);
 		logReaderTracker.open();
 		Object[] readers = logReaderTracker.getServices();
@@ -154,12 +145,9 @@
         }
 		
 		logReaderTracker.close();
-<<<<<<< HEAD
 
 		Activator.context = null;
 		simulatorServiceTracker.close();
-=======
->>>>>>> f80a8954
 	}
 
 	private static LevelFilter logLevelFilter;
