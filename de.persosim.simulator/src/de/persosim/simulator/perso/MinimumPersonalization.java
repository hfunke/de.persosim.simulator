--- conflicted
+++ resolved
@@ -47,14 +47,8 @@
 		return protocols;
 	}
 	
-<<<<<<< HEAD
-	@Override
-	public void buildObjectTree() throws AccessDeniedException {
-		mf = new MasterFile(new FileIdentifier(0x3F00),
-=======
 	public MasterFile buildObjectTree() {
 		MasterFile mf = new MasterFile(new FileIdentifier(0x3F00),
->>>>>>> 70ca42ac
 				new DedicatedFileIdentifier(new byte[] { (byte) 0xA0, 0x0,
 						0x0, 0x2, 0x47, 0x10, 0x03 }));
 		
@@ -65,7 +59,11 @@
 				SecCondition.ALLOWED,
 				SecCondition.DENIED,
 				SecCondition.DENIED);
-		mf.addChild(efCardAccess);
+		try {
+			mf.addChild(efCardAccess);
+		} catch (AccessDeniedException e) {
+			//ignore as empty EF.CardAccess is not strictly needed
+		}
 		
 		return mf;
 	}
