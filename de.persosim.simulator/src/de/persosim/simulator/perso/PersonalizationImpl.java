--- conflicted
+++ resolved
@@ -3,33 +3,14 @@
 import java.util.ArrayList;
 import java.util.List;
 
-<<<<<<< HEAD
-import de.persosim.simulator.cardobjects.MasterFile;
-import de.persosim.simulator.exception.AccessDeniedException;
-import de.persosim.simulator.protocols.Protocol;
-=======
 import de.persosim.simulator.platform.Layer;
->>>>>>> 70ca42ac
 
 public class PersonalizationImpl implements Personalization {
 	
 	protected List<Layer> layers = null;
 	
 	public PersonalizationImpl() {
-<<<<<<< HEAD
-		buildProtocolList();
-		try {
-			buildObjectTree();
-		} catch (AccessDeniedException e) {
-			throw new PersoCreationFailedException("Creation of personalization failed because of denied access", e);
-		}
-	}
-
-	public MasterFile getMf() {
-		return mf;
-=======
 		buildLayerList();
->>>>>>> 70ca42ac
 	}
 
 	@Override
@@ -43,12 +24,7 @@
 	 * This method is called from {@link #reset()} and should be implemented at
 	 * least in all Subclasses that are used within tests that need to reset the
 	 * personalization.
-	 * @throws AccessDeniedException 
 	 */
-<<<<<<< HEAD
-	protected void buildObjectTree() throws AccessDeniedException {
-		mf = new MasterFile();
-=======
 	protected void buildLayerList() {
 		layers = new ArrayList<>();
 	}
@@ -56,7 +32,6 @@
 	@Override
 	public void initialize() {
 		// nothing to do here
->>>>>>> 70ca42ac
 	}
 	
 }