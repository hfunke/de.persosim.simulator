package de.persosim.simulator.securemessaging;

import static de.persosim.simulator.utils.PersoSimLogger.APDU;
import static de.persosim.simulator.utils.PersoSimLogger.DEBUG;
import static de.persosim.simulator.utils.PersoSimLogger.ERROR;
import static de.persosim.simulator.utils.PersoSimLogger.TRACE;
import static de.persosim.simulator.utils.PersoSimLogger.log;
import static de.persosim.simulator.utils.PersoSimLogger.logException;
import static de.persosim.simulator.utils.PersoSimLogger.logPlain;

import java.io.ByteArrayOutputStream;
import java.io.IOException;
import java.util.Arrays;
import java.util.LinkedList;

import de.persosim.simulator.apdu.CommandApdu;
import de.persosim.simulator.apdu.IsoSecureMessagingCommandApdu;
import de.persosim.simulator.apdu.ResponseApdu;
import de.persosim.simulator.crypto.CryptoSupport;
import de.persosim.simulator.crypto.CryptoUtil;
import de.persosim.simulator.platform.Iso7816;
import de.persosim.simulator.platform.Layer;
import de.persosim.simulator.processing.UpdatePropagation;
import de.persosim.simulator.secstatus.SecStatusEventUpdatePropagation;
import de.persosim.simulator.secstatus.SecurityEvent;
import de.persosim.simulator.tlv.PrimitiveTlvDataObject;
import de.persosim.simulator.tlv.TlvConstants;
import de.persosim.simulator.tlv.TlvDataObject;
import de.persosim.simulator.tlv.TlvDataObjectContainer;
import de.persosim.simulator.tlv.TlvValue;
import de.persosim.simulator.utils.HexString;
import de.persosim.simulator.utils.PersoSimLogger;
import de.persosim.simulator.utils.Utils;

/**
 * This layer implements secure messaging according to ISO7816-4. Ascending
 * APDUs are checked and unwrapped and descending APDUs are wrapped (if the
 * matching command APDU was secured).
 * 
 * Each behavior is controlled by state stored within this layer as well as the
 * UpdatePropagations provided along the APDU.
 * 
 * @author amay
 * @author slutters
 * 
 */
<<<<<<< HEAD
public class SecureMessaging extends Layer {
	public static final TlvTag TAG_85 = new TlvTag((byte) 0x85);
	public static final TlvTag TAG_87 = new TlvTag((byte) 0x87);
	public static final TlvTag TAG_8E = new TlvTag((byte) 0x8E);
	public static final TlvTag TAG_97 = new TlvTag((byte) 0x97);
	public static final TlvTag TAG_99 = new TlvTag((byte) 0x99);
	
=======
public class SecureMessaging extends Layer implements TlvConstants{
>>>>>>> 7e4ce8fe
	/*--------------------------------------------------------------------------------*/
	protected SmDataProvider dataProvider = null;
	
	protected CryptoSupport cryptoSupport;
	
	/*--------------------------------------------------------------------------------*/
	
	public SecureMessaging(int id) {
		super(id);
	}

	@Override
	public String getLayerName() {
		return "SecureMessaging";
	}
	
	/*--------------------------------------------------------------------------------*/
	
	@Override
	public void powerOn() {
		super.powerOn();
		discardSecureMessagingSession();
	}
	
	@Override
	public void processAscending() {
		if(processingData.getCommandApdu() instanceof IsoSecureMessagingCommandApdu) {
			if (((IsoSecureMessagingCommandApdu) processingData.getCommandApdu()).getSecureMessaging() != SM_OFF_OR_NO_INDICATION) {
				if (dataProvider != null) {
					processIncomingSmApdu();
					logPlain(PersoSimLogger.PREFIX_IN_DEC + HexString.encode(processingData.getCommandApdu().toByteArray()), APDU);
					log(this, "successfully processed ascending secured APDU", TRACE);
					return;
				} else {
					logPlain(PersoSimLogger.PREFIX_IN_DEC + HexString.encode(processingData.getCommandApdu().toByteArray()), APDU);
					log(this, "No SmDataProvider available", ERROR);
					
					//create and propagate response APDU
					ResponseApdu resp = new ResponseApdu(Iso7816.SW_6985_CONDITIONS_OF_USE_NOT_SATISFIED);
					processingData.updateResponseAPDU(this, "SecureMessaging not properly initialized", resp);
					return;
				}
			} else {
				log(this, "don't process ascending unsecured APDU", TRACE);
			}
		} else{
			log(this, "don't process non interindustry APDU", TRACE);
		}
		
		logPlain(PersoSimLogger.PREFIX_IN_DEC + HexString.encode(processingData.getCommandApdu().toByteArray()), APDU);
		
		// if this line is reached the key material needs to be discarded
		if (dataProvider != null) {
			log(this, "discard key material", DEBUG);
			discardSecureMessagingSession();
		}
	}
	
	private void discardSecureMessagingSession() {
		if (dataProvider != null) {
			log(this, "discard key material", DEBUG);
			dataProvider = null;
		} else {
			log(this, "no data provider present, nothing to discard", TRACE);
		}
		if (processingData != null) {
			processingData.addUpdatePropagation(this, "Inform the SecStatus about the ended secure messaging session",
					new SecStatusEventUpdatePropagation(
							SecurityEvent.SECURE_MESSAGING_SESSION_ENDED));
		}
	}

	/**
	 * Layer specific processing of descending APDUs.
	 * @param commandApdu.apdu The APDU received by the PICC
	 * @param processingData data collected during processing of the APDU
	 */
	@Override
	public void processDescending() {
		logPlain(PersoSimLogger.PREFIX_OUT_DEC + HexString.encode(getProcessingData().getResponseApdu().toByteArray()), APDU);
		
		if (isSmWrappingApplicable()){
			processOutgoingSmApdu();
		}
		
		log(this, "successfully processed descending APDU", TRACE);
		
		handleUpdatePropagations();
	}
	
	public boolean isSmWrappingApplicable(){
		CommandApdu cApdu = processingData.getCommandApdu();

		if (!(cApdu instanceof IsoSecureMessagingCommandApdu)) {
			log(this, "descending APDU is does not support iso secure messaging",
					TRACE);
			return false;
		}

		if (((IsoSecureMessagingCommandApdu) cApdu).wasSecureMessaging()
				&& ((IsoSecureMessagingCommandApdu) cApdu).getSecureMessaging() != SM_OFF_OR_NO_INDICATION) {
			log(this,
					"descending APDU was sm secured but not unwrapped properly",
					TRACE);
			return false;
		}
		
		if (dataProvider == null){
			log(this,
					"no secure messaging session is established (no secure messaging data provider is set)",
					TRACE);
			return false;
		}
		
		return true;
	}
	
	public void handleUpdatePropagations() {
		LinkedList<UpdatePropagation> dataProviderList = processingData.getUpdatePropagations(SmDataProvider.class);
		for (UpdatePropagation curDataProvider : dataProviderList) {
			if (curDataProvider != null && curDataProvider instanceof SmDataProvider) {
				setDataProvider((SmDataProvider) curDataProvider);
			}
		}
		
	}

	/**
	 * This method performs the SM operations for outgoing APDUs if they are needed
	 */
	public void processOutgoingSmApdu() {
		log(this, "START encryption of outgoing SM APDU");
		dataProvider.nextIncoming();
		
		TlvDataObjectContainer container = new TlvDataObjectContainer();
		
		TlvValue dataObject = this.processingData.getResponseApdu().getData();
		if((dataObject != null) && (dataObject.getLength() > 0)) {
			log(this, "APDU to be sent contains data", TRACE);
			
			byte[] data, postpaddedData, paddedData, encryptedData;
			PrimitiveTlvDataObject primitive87;
			
			data = dataObject.toByteArray();
			
			log(this, "data to be padded is: " + HexString.encode(data), TRACE);
			
			paddedData = this.padData(data);
			
			log(this, "padded data is: " + HexString.encode(paddedData), DEBUG);
			log(this, "block size is: " + dataProvider.getCipher().getBlockSize(), DEBUG);
			
			encryptedData = CryptoSupport.encrypt(dataProvider.getCipher(), paddedData, dataProvider.getKeyEnc(), dataProvider.getCipherIv());
			
			log(this, "encrypted data is: " + HexString.encode(encryptedData), DEBUG);
			
			postpaddedData = new byte[paddedData.length + 1];
			System.arraycopy(encryptedData, 0, postpaddedData, 1, encryptedData.length);
			postpaddedData[0] = (byte) 0x01;
			
			primitive87 = new PrimitiveTlvDataObject(TAG_87, postpaddedData);
			container.addTlvDataObject(primitive87);
		} else{
			log(this, "APDU to be sent contains NO data", DEBUG);
		}
		
		//add status word
		byte[] sw = Utils.toUnsignedByteArray(this.processingData.getResponseApdu().getStatusWord());
		PrimitiveTlvDataObject primitive99 = new PrimitiveTlvDataObject(TAG_99, sw);
		container.addTlvDataObject(primitive99);
		
		//add MAC
		byte[] macedData = this.padAndMac(container);
		PrimitiveTlvDataObject primitive8E = new PrimitiveTlvDataObject(TAG_8E, macedData);
		container.addTlvDataObject(primitive8E);
		
		//create and propagate response APDU
		ResponseApdu resp = new ResponseApdu(container, this.processingData.getResponseApdu().getStatusWord());
		this.processingData.updateResponseAPDU(this, "Encrypted outgoing SM APDU", resp);
	}
	
	protected byte [] padData(byte[] data) {
		return CryptoUtil.padData(data, dataProvider.getCipher().getBlockSize());
	}
	
	/**
	 * This method performs the SM operations for incoming APDUs
	 */
	public void processIncomingSmApdu() {
		log(this, "start processing SM APDU", TRACE);
		dataProvider.nextIncoming();
		CommandApdu smApdu = processingData.getCommandApdu();
		
		log(this, "Incoming SM APDU is: " + smApdu.toString(), DEBUG);
		log(this, "Incoming SM APDU is ISO case: " + smApdu.getIsoCase(), DEBUG);
		
		try {
			//create new CommandAPDU
			CommandApdu plainCommand = extractPlainTextAPDU();
			log(this, "plain text APDU is " + plainCommand, DEBUG);
			
			if (verifyMac()) {
				log(this, "verification of mac: correct", DEBUG);
				
				//propagate new CommandAPDU
				processingData.updateCommandApdu(this, "SM APDU extracted", plainCommand);
				
			} else {
				log(this, "verification of mac: failed", ERROR);
				
				//create and propagate response APDU
				ResponseApdu resp = new ResponseApdu(Iso7816.SW_6988_INCORRECT_SM_DATA_OBJECTS);
				processingData.updateResponseAPDU(this, "MAC verification failed", resp);
			}
		} catch (RuntimeException e) {
			log(this, "failure while processing incoming APDU", ERROR);
			logException(this, e, ERROR);
			
			//create and propagate response APDU
			ResponseApdu resp = new ResponseApdu(Iso7816.SW_6988_INCORRECT_SM_DATA_OBJECTS);
			processingData.updateResponseAPDU(this, "decoding sm APDU failed", resp);
		}
		
		log(this, "completed processing SM APDU");
	}
	
	/**
	 * This method returns a plain APDU.
	 * @return a byte array representation of an SM secured APDU
	 */
	public CommandApdu extractPlainTextAPDU() {
		TlvDataObject cryptogram, tlvObject8E, tlvObject97;
		byte[] encryptedData, paddedData, data, le, plainApduCommandData, dbgIv;
		int isoCaseOfPlainAPDU;
		ByteArrayOutputStream apduStream;
		
		log(this, "started extracting SM APDU", TRACE);
		
		if(processingData.getCommandApdu().getIsoCase() != ISO_CASE_4) {
			throw new IllegalArgumentException("SM APDU is expected to be ISO case 4");
		}
		
		if (!(processingData.getCommandApdu() instanceof IsoSecureMessagingCommandApdu)){
			throw new IllegalArgumentException("SM APDU is expected to be an IsoSecureMessagingCommandApdu");
		}
		
		TlvDataObjectContainer constructedCommandDataField = processingData.getCommandApdu().getCommandDataObjectContainer();
		tlvObject8E = constructedCommandDataField .getTlvDataObject(TAG_8E);
		log(this, "TLV object 8E is: " + tlvObject8E, TRACE);
		
		if(tlvObject8E == null) {
			//create and propagate response APDU
			ResponseApdu resp = new ResponseApdu(Iso7816.SW_6987_EXPECTED_SM_DATA_OBJECTS_MISSING);
			processingData.updateResponseAPDU(this, "SM APDU is expected to contain tag 8E (mac)", resp);

			throw new IllegalArgumentException("SM APDU is expected to contain tag 8E (mac)");
		}
		
		if (processingData.getCommandApdu().getIns() %2 == 0) {
			cryptogram = constructedCommandDataField.getTlvDataObject(TAG_87);
		} else {
			cryptogram = constructedCommandDataField.getTlvDataObject(TAG_85);
		}
		tlvObject97 = constructedCommandDataField.getTlvDataObject(TAG_97);
		
		if(cryptogram == null) {
			if(tlvObject97 == null) {
				isoCaseOfPlainAPDU = 1;
			} else{
				isoCaseOfPlainAPDU = 2;
			}
		} else{
			if(tlvObject97 == null) {
				isoCaseOfPlainAPDU = 3;
			} else{
				isoCaseOfPlainAPDU = 4;
			}
		}
		
		apduStream = new ByteArrayOutputStream();
		// append extendedLengthIndicator if needed
		if (processingData.getCommandApdu().isExtendedLength()) {
			apduStream.write(0x00);
		}
		
		// append data if present 
		if(isoCaseOfPlainAPDU > 2) {
			log(this, "Cryptogram is: " + cryptogram);
			encryptedData = this.getEncryptedDataFromFormattedEncryptedData(cryptogram);
			log(this, "encrypted data is: " + HexString.encode(encryptedData));
			log(this, "used cipher iv is     : " + HexString.encode(dataProvider.getCipherIv().getIV()));
			
			dbgIv = CryptoSupport.decryptWithIvZero(dataProvider.getCipher(), dataProvider.getCipherIv().getIV(), dataProvider.getKeyEnc());
			log(this, "decrypted cipher iv is: " + HexString.encode(dbgIv));
			
			paddedData = CryptoSupport.decrypt(dataProvider.getCipher(), encryptedData, dataProvider.getKeyEnc(), dataProvider.getCipherIv());
			
			//TODO should padding be handled differently for odd instruction/tag 85 contents?
			log(this, "padded data is: " + HexString.encode(paddedData));
			data = this.unpadPlainTextData(paddedData);
			
			log(this, "plain text data is: " + HexString.encode(data));
			
			try {
				if (processingData.getCommandApdu().isExtendedLength()) {
					apduStream.write(Utils.toUnsignedByteArray((short) data.length));
				} else {			
					apduStream.write(data.length);
				}
			
				apduStream.write(data);
			} catch (IOException e) {
				logException(this, e);
			}
		}
		
		// append le if present
		if((isoCaseOfPlainAPDU == 2) || (isoCaseOfPlainAPDU == 4)) {
			log(this, "TLV object 97 is: " + tlvObject97, TRACE);
			le = tlvObject97.getValueField();
			
			//ensure correct length of le field
			if (processingData.getCommandApdu().isExtendedLength()) {
				if (le.length == 1) {
					le = new byte[]{0, le[0]};
				}
			}
			
			try {
				
				apduStream.write(le);
			} catch (IOException e) {
				logException(this, e);
			}
		}
		
		plainApduCommandData = apduStream.toByteArray();
		CommandApdu result = ((IsoSecureMessagingCommandApdu)this.processingData.getCommandApdu()).rewrapApdu(Iso7816.SM_OFF_OR_NO_INDICATION, plainApduCommandData);
		log(this, "completed extracting SM APDU", TRACE);
		return result;
	}
	
	/**
	 * This method performs the mac verification for an SM secured APDU.
	 * @return the result of mac verification: true iff verified, false otherwise
	 */
	public boolean verifyMac() {
		TlvDataObject cryptogram, tlvObject8E, tlvObject97;
		byte[] extractedMac, tlv97Plain, tlv87Plain;
		byte[] header, paddingHeader, paddingMacInput, macResult;
		int paddingLengthHeader, blockSize, lengthOfMacInputData, paddingLengthMacInput;
		ByteArrayOutputStream macInputStream;
		int isoCaseOfPlainAPDU;
		
		log(this, "started verifying SM APDU", TRACE);
		
		header = this.processingData.getCommandApdu().getHeader();
		
		if(processingData.getCommandApdu().getIsoCase() != ISO_CASE_4) {
			throw new IllegalArgumentException("SM APDU is expected to be ISO case 4");
		}
		
		TlvDataObjectContainer constructedCommandDataField = processingData.getCommandApdu().getCommandDataObjectContainer();
		tlvObject8E = constructedCommandDataField.getTlvDataObject(TAG_8E);
		log(this, "TLV object 8E is: " + tlvObject8E, TRACE);
		
		if(tlvObject8E == null) {
			throw new IllegalArgumentException("SM APDU is expected to contain tag 8E (mac)");
		}
		
		if (processingData.getCommandApdu().getIns() %2 == 0) {
			cryptogram = constructedCommandDataField.getTlvDataObject(TAG_87);
		} else {
			cryptogram = constructedCommandDataField.getTlvDataObject(TAG_85);
		}
		tlvObject97 = constructedCommandDataField.getTlvDataObject(TAG_97);
		
		if(cryptogram == null) {
			if(tlvObject97 == null) {
				isoCaseOfPlainAPDU = 1;
			} else{
				isoCaseOfPlainAPDU = 2;
			}
		} else{
			if(tlvObject97 == null) {
				isoCaseOfPlainAPDU = 3;
			} else{
				isoCaseOfPlainAPDU = 4;
			}
		}
		
		if((isoCaseOfPlainAPDU == 2) || (isoCaseOfPlainAPDU == 4)) {
			log(this, "TLV object 97 is: " + tlvObject97, TRACE);
		}
		
		if(isoCaseOfPlainAPDU > 2) {
			log(this, "Cryptogram is: " + cryptogram, TRACE);
		}
		
		/* verify mac */
		
		blockSize = dataProvider.getCipher().getBlockSize();
		macInputStream = new ByteArrayOutputStream();
		
		/* header must be padded to match block size */
		paddingLengthHeader = blockSize - header.length;
		paddingHeader = new byte[paddingLengthHeader];
		Arrays.fill(paddingHeader, (byte) 0x00);
		paddingHeader[0] = (byte) 0x80;
		
		try {
			macInputStream.write(header);
			macInputStream.write(paddingHeader);
		} catch (IOException e) {
			logException(this, e);
		}
		
		lengthOfMacInputData = header.length + paddingHeader.length;
		
		if(isoCaseOfPlainAPDU > 2) {
			tlv87Plain = cryptogram.toByteArray();
			lengthOfMacInputData += tlv87Plain.length;
			
			try {
				macInputStream.write(tlv87Plain);
			} catch (IOException e) {
				logException(this, e);
			}
		}
		
		if((isoCaseOfPlainAPDU == 2) || (isoCaseOfPlainAPDU == 4)) {
			tlv97Plain = tlvObject97.toByteArray();
			lengthOfMacInputData += tlvObject97.getLength();
			
			try {
				macInputStream.write(tlv97Plain);
			} catch (IOException e) {
				logException(this, e);
			}
		}
		
		if(isoCaseOfPlainAPDU > 1) {
			/* mac input must be padded to match block size */
			log(this, "length of mac input data is " + lengthOfMacInputData + " bytes", TRACE);
			paddingLengthMacInput = blockSize - ((lengthOfMacInputData + 1) % blockSize) + 1;
			log(this, "mac input data needs " + paddingLengthMacInput + " bytes padding to match multiple of blockSize " + blockSize, TRACE);
			paddingMacInput = new byte[paddingLengthMacInput];
			Arrays.fill(paddingMacInput, (byte) 0x00);
			paddingMacInput[0] = (byte) 0x80;
			log(this, "padding of mac input data is " + HexString.encode(paddingMacInput), TRACE);
			
			try {
				macInputStream.write(paddingMacInput);
			} catch (IOException e) {
				logException(this, e);
			}
		}
		

		log(this, "padded mac input is " + HexString.encode(macInputStream.toByteArray()), TRACE);
		
		macResult = CryptoSupport.mac(dataProvider.getMac(), dataProvider.getMacAuxiliaryData(),
				dataProvider.getCipher(), macInputStream.toByteArray(), dataProvider.getKeyMac(), dataProvider.getMacLength());
		
		log(this, "expected mac is : " + HexString.encode(macResult), DEBUG);
		extractedMac = tlvObject8E.getValueField();
		log(this, "extracted mac is: " + HexString.encode(extractedMac), DEBUG);
		
		if(Arrays.equals(macResult, extractedMac)) {
			log(this, "mac match", DEBUG);
			return true;
		} else {
			log(this, "mac mismatch", ERROR);
			return false;
		}
		
		
	}
	
	/**
	 * This method extracts the encrypted data from the formatted encrypted data
	 * @param tlvDataObject the formatted encrypted data
	 * @return the encrypted data
	 */
	public byte[] getEncryptedDataFromFormattedEncryptedData(TlvDataObject tlvDataObject) {
		byte[] encryptedData, tlvDataObjectValuePlain;
		
		tlvDataObjectValuePlain = tlvDataObject.getValueField();
		if (tlvDataObject.getTlvTag().equals(TAG_87)) {
			encryptedData = Arrays.copyOfRange(tlvDataObjectValuePlain, 1, tlvDataObjectValuePlain.length);
		} else {
			encryptedData = Arrays.copyOf(tlvDataObjectValuePlain, tlvDataObjectValuePlain.length);
		}
		return encryptedData;
	}
	
	/**
	 * This method delegates padding of data for mac computation.
	 * @param unpaddedData the data to be padded
	 * @return the padded data
	 */
	public byte[] padDataForMac(byte[] unpaddedData) {
		return CryptoUtil.padData(unpaddedData, dataProvider.getCipher().getBlockSize());
	}
	
	/**
	 * This method delegates padding and mac computation of input data.
	 * @param input the data to be padded and maced
	 * @return the padded and maced data
	 */
	public byte[] padAndMac(TlvDataObjectContainer input) {
		byte[] dataToBePadded, dataToBeMaced, macedData;
		
		dataToBePadded = input.toByteArray();
		dataToBeMaced = padDataForMac(dataToBePadded);
		log(this, "data to be maced is: " + HexString.encode(dataToBeMaced));
		
		macedData = CryptoSupport.mac(dataProvider.getMac(), dataProvider.getMacAuxiliaryData(),
				dataProvider.getCipher(), dataToBeMaced, dataProvider.getKeyMac(), dataProvider.getMacLength());
		
		return macedData;
	}
	
	/**
	 * This method delegates the unpadding of padded data
	 * @param paddedData the data to remove the padding from
	 * @return the unpadded data
	 */
	public byte[] unpadPlainTextData(byte[] paddedData) {
		return unpadData(paddedData, dataProvider.getCipher().getBlockSize());
	}
	
	/**
	 * This method removes the padding from padded data.
	 * @param paddedData paddedData the data to remove the padding from
	 * @param blockSize the block size
	 * @return the unpadded data
	 */
	public static byte[] unpadData(byte[] paddedData, int blockSize) {
		if(paddedData == null) {throw new NullPointerException("padded data must not be null");}
		if(blockSize < 1) {throw new IllegalArgumentException("block size must be > 0");}
		if(paddedData.length < 1) {throw new IllegalArgumentException("padded data is too short");}
		
		byte[] unpaddedData;
		byte currentByte;
		int offsetStart, offsetEnd;
		
		offsetStart = 0;
		offsetEnd = paddedData.length - 1;
		
		for (int i = 0; i < blockSize; i++) {
			currentByte = paddedData[offsetEnd];
			
			if(currentByte == (byte) 0x00) {
				offsetEnd--;
			} else{
				if(currentByte == (byte) 0x80) {
					unpaddedData = new byte[offsetEnd - offsetStart];
					System.arraycopy(paddedData, offsetStart, unpaddedData, 0, unpaddedData.length);
					return unpaddedData;
				} else{
					throw new IllegalArgumentException("invalid padding");
				}
			}
		}
		
		throw new IllegalArgumentException("invalid padding");
	}

	private void setDataProvider(SmDataProvider newProvider) {
		newProvider.init(dataProvider);
		dataProvider = newProvider;
	}
	
}<|MERGE_RESOLUTION|>--- conflicted
+++ resolved
@@ -44,17 +44,7 @@
  * @author slutters
  * 
  */
-<<<<<<< HEAD
-public class SecureMessaging extends Layer {
-	public static final TlvTag TAG_85 = new TlvTag((byte) 0x85);
-	public static final TlvTag TAG_87 = new TlvTag((byte) 0x87);
-	public static final TlvTag TAG_8E = new TlvTag((byte) 0x8E);
-	public static final TlvTag TAG_97 = new TlvTag((byte) 0x97);
-	public static final TlvTag TAG_99 = new TlvTag((byte) 0x99);
-	
-=======
 public class SecureMessaging extends Layer implements TlvConstants{
->>>>>>> 7e4ce8fe
 	/*--------------------------------------------------------------------------------*/
 	protected SmDataProvider dataProvider = null;
 	
@@ -208,7 +198,6 @@
 			log(this, "block size is: " + dataProvider.getCipher().getBlockSize(), DEBUG);
 			
 			encryptedData = CryptoSupport.encrypt(dataProvider.getCipher(), paddedData, dataProvider.getKeyEnc(), dataProvider.getCipherIv());
-			
 			log(this, "encrypted data is: " + HexString.encode(encryptedData), DEBUG);
 			
 			postpaddedData = new byte[paddedData.length + 1];
@@ -354,8 +343,8 @@
 			
 			//TODO should padding be handled differently for odd instruction/tag 85 contents?
 			log(this, "padded data is: " + HexString.encode(paddedData));
+			
 			data = this.unpadPlainTextData(paddedData);
-			
 			log(this, "plain text data is: " + HexString.encode(data));
 			
 			try {
@@ -369,6 +358,7 @@
 			} catch (IOException e) {
 				logException(this, e);
 			}
+			
 		}
 		
 		// append le if present
