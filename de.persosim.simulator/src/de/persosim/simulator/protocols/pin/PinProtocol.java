package de.persosim.simulator.protocols.pin;

import static de.persosim.simulator.utils.PersoSimLogger.DEBUG;
import static de.persosim.simulator.utils.PersoSimLogger.log;

import java.util.Collection;
import java.util.Collections;

import de.persosim.simulator.apdu.CommandApdu;
import de.persosim.simulator.apdu.ResponseApdu;
import de.persosim.simulator.apdumatching.ApduSpecification;
import de.persosim.simulator.apdumatching.ApduSpecificationConstants;
import de.persosim.simulator.cardobjects.AuthObjectIdentifier;
import de.persosim.simulator.cardobjects.CardObject;
import de.persosim.simulator.cardobjects.CardObjectUtils;
import de.persosim.simulator.cardobjects.ChangeablePasswordAuthObject;
import de.persosim.simulator.cardobjects.Iso7816LifeCycleState;
import de.persosim.simulator.cardobjects.MasterFile;
<<<<<<< HEAD
import de.persosim.simulator.cardobjects.PinObject;
=======
import de.persosim.simulator.cardobjects.PasswordAuthObjectWithRetryCounter;
import de.persosim.simulator.cardobjects.Scope;
import de.persosim.simulator.exception.AccessDeniedException;
>>>>>>> 5d06b229
import de.persosim.simulator.exception.LifeCycleChangeException;
import de.persosim.simulator.platform.CardStateAccessor;
import de.persosim.simulator.platform.Iso7816;
import de.persosim.simulator.processing.ProcessingData;
import de.persosim.simulator.protocols.Protocol;
import de.persosim.simulator.protocols.SecInfoPublicity;
import de.persosim.simulator.protocols.Tr03110;
<<<<<<< HEAD
import de.persosim.simulator.protocols.ta.Authorization;
import de.persosim.simulator.protocols.ta.TaOid;
import de.persosim.simulator.protocols.ta.TerminalAuthenticationMechanism;
import de.persosim.simulator.protocols.ta.TerminalType;
import de.persosim.simulator.secstatus.EffectiveAuthorizationMechanism;
import de.persosim.simulator.secstatus.SecMechanism;
import de.persosim.simulator.secstatus.SecStatus.SecContext;
=======
>>>>>>> 5d06b229
import de.persosim.simulator.tlv.TlvConstants;
import de.persosim.simulator.tlv.TlvDataObject;
import de.persosim.simulator.tlv.TlvValue;
import de.persosim.simulator.utils.HexString;
import de.persosim.simulator.utils.InfoSource;
import de.persosim.simulator.utils.Utils;

public class PinProtocol implements Protocol, Iso7816, Tr03110, TlvConstants, ApduSpecificationConstants, InfoSource{
	
	protected ApduSpecification apduSpecification;
	protected CardStateAccessor cardState;
	protected ProcessingData processingData; 
	
	public PinProtocol() {
	}
	
	@Override
	public String getProtocolName() {
		return "PIN";
	}

	@Override
	public void setCardStateAccessor(CardStateAccessor cardState) {
		this.cardState = cardState;
	}

	@Override
	public Collection<? extends TlvDataObject> getSecInfos(
			SecInfoPublicity publicity, MasterFile mf) {
		return Collections.emptySet();
	}
	
	@Override
	public void process(ProcessingData processingData) {
		this.processingData = processingData;
		if (processingData != null) {
		byte cla = processingData.getCommandApdu().getCla();
		byte ins = processingData.getCommandApdu().getIns();
		byte p1 = processingData.getCommandApdu().getP1();
		byte p2 = processingData.getCommandApdu().getP2();
		
		if(cla == (byte) 0x00) {
			switch(ins){
			case 0x20:
				processCommandVerifyPassword();
				break;
			case 0x2C:
				/* Values for p2 must be less than 0x1F */
				if (p1 == 0x02 && p2 < 0x1F) {
					processCommandChangePassword();
					break; 
				}
				/* Because unblocking the CAN is not necessary regarding ISO 7816 p2 must be 0x03 */
				else if (p1 == 0x03 && p2 == 0x03) {
					processCommandUnblockPassword();
					break;
				}
				else {
					log(this, "APDU can not be processed, this protocol is not applicable.", DEBUG);
					break;
				}
			case 0x44:
				if (p1 == 0x10) {
					processCommandActivatePassword();
					break;
				} else {
					log(this, "APDU can not be processed, this protocol is not applicable.", DEBUG);
					break;
				}
			case 0x04:
				if (p1 == 0x10) {
					processCommandDeactivatePassword();
					break;
				} else {
					log(this, "APDU can not be processed, this protocol is not applicable.", DEBUG);
					break;
				}
			default:
				log(this, "APDU can not be processed, this protocol is not applicable.", DEBUG);
				break;
			}
		}
		}
		else {
			log(this, "APDU can not be processed, this protocol is not applicable.", DEBUG);
		}
	}
	
	@Override
	public void reset() {
	}
	
	@Override
	public boolean isMoveToStackRequested() {
		return false;
	}
	
	@Override
	public String getIDString() {
		return "Personal Identification Number";
	}
	
	private void processCommandActivatePassword() {
		CommandApdu cApdu = processingData.getCommandApdu();
		
		int identifier = Utils.maskUnsignedByteToInt(cApdu.getP2());
		
<<<<<<< HEAD
		CardObject object = CardObjectUtils.findObject(cardState.getMasterFile(), new AuthObjectIdentifier(identifier));
		if(!(object instanceof PinObject)) {
=======
		Object object = cardState.getObject(new AuthObjectIdentifier(identifier), Scope.FROM_MF);
		if(!(object instanceof PasswordAuthObjectWithRetryCounter)) {
>>>>>>> 5d06b229
			ResponseApdu resp = new ResponseApdu(SW_6984_REFERENCE_DATA_NOT_USABLE);
			this.processingData.updateResponseAPDU(this, "PIN object not found", resp);
			/* there is nothing more to be done here */
			return;
		}
		
		PasswordAuthObjectWithRetryCounter passwordObject = ((PasswordAuthObjectWithRetryCounter) object);
		if(!passwordObject.getLifeCycleState().equals(Iso7816LifeCycleState.OPERATIONAL_ACTIVATED)) {
			try {
				passwordObject.updateLifeCycleState(Iso7816LifeCycleState.OPERATIONAL_ACTIVATED);
			} catch (LifeCycleChangeException e) {
				ResponseApdu resp = new ResponseApdu(SW_6985_CONDITIONS_OF_USE_NOT_SATISFIED);
				this.processingData.updateResponseAPDU(this, "PIN object transition from state " + e.getOldState() + " to " + e.getNewState() + " not possible", resp);
				/* there is nothing more to be done here */
				return;
			} catch (AccessDeniedException e) {
				ResponseApdu resp = new ResponseApdu(SW_6982_SECURITY_STATUS_NOT_SATISFIED);
				this.processingData.updateResponseAPDU(this, "Access conditions to activate password not met", resp);
				/* there is nothing more to be done here */
				return;
			}
		}
		
		ResponseApdu resp = new ResponseApdu(SW_9000_NO_ERROR);
		String passwordName = ((PasswordAuthObjectWithRetryCounter) object).getPasswordName();
		this.processingData.updateResponseAPDU(this, passwordName + " successfully activated", resp);
		
		log(this, "processed COMMAND_ACTIVATE_PASSWORD", DEBUG);
	}
	
	private void processCommandChangePassword() {
		CommandApdu cApdu = processingData.getCommandApdu();
		TlvValue tlvData = cApdu.getCommandData();
		
		int identifier = Utils.maskUnsignedByteToInt(cApdu.getP2());
		CardObject object = CardObjectUtils.findObject(cardState.getMasterFile(), new AuthObjectIdentifier(identifier));
		
		if(!(object instanceof ChangeablePasswordAuthObject)) {
			ResponseApdu resp = new ResponseApdu(SW_6982_SECURITY_STATUS_NOT_SATISFIED);
			this.processingData.updateResponseAPDU(this, "Password is not changeable", resp);
			/* there is nothing more to be done here */
			return;
		}
		
		ChangeablePasswordAuthObject passwordObject = (ChangeablePasswordAuthObject) object;
		String passwordName = passwordObject.getPasswordName();
		
		if(tlvData == null) {
			ResponseApdu resp = new ResponseApdu(SW_6A80_WRONG_DATA);
			this.processingData.updateResponseAPDU(this, "no new " + passwordName + " data received", resp);
			/* there is nothing more to be done here */
			return;
		}
		
		byte[] newPasswordPlain = tlvData.toByteArray();
		
		log(this, "received data of " + newPasswordPlain.length + " bytes length for new " + passwordName + " is: " + HexString.dump(newPasswordPlain), DEBUG);
		
		log(this, "old " + passwordName + " is: " + HexString.dump(passwordObject.getPassword()), DEBUG);
		
		try {
			passwordObject.setPassword(newPasswordPlain);
		} catch (IllegalArgumentException e) {
			ResponseApdu resp = new ResponseApdu(SW_6984_REFERENCE_DATA_NOT_USABLE);
			this.processingData.updateResponseAPDU(this, e.getMessage(), resp);
			/* there is nothing more to be done here */
			return;
		} catch (IllegalStateException e) {
			ResponseApdu resp = new ResponseApdu(SW_6283_SELECTED_FILE_DEACTIVATED);
			this.processingData.updateResponseAPDU(this, e.getMessage(), resp);
			/* there is nothing more to be done here */
			return;
		} catch (AccessDeniedException e) {
			ResponseApdu resp = new ResponseApdu(SW_6982_SECURITY_STATUS_NOT_SATISFIED);
			this.processingData.updateResponseAPDU(this,
					"Access conditions to change " + passwordObject.getPasswordName() + " not met",
					resp);
			/* there is nothing more to be done here */
			return;
		}
		log(this, "new " + passwordName + " is: " + HexString.dump(newPasswordPlain), DEBUG);
		
		ResponseApdu resp = new ResponseApdu(SW_9000_NO_ERROR);
		this.processingData.updateResponseAPDU(this, passwordName + " successfully changed", resp);
		
		log(this, "processed COMMAND_CHANGE_PASSWORD", DEBUG);
	}
	
	private void processCommandDeactivatePassword() {
		CommandApdu cApdu = processingData.getCommandApdu();
		
		int identifier = Utils.maskUnsignedByteToInt(cApdu.getP2());
		
<<<<<<< HEAD
		CardObject object = CardObjectUtils.findObject(cardState.getMasterFile(), new AuthObjectIdentifier(identifier));
		
		if(!(object instanceof PinObject)) {
=======
		Object object = cardState.getObject(new AuthObjectIdentifier(identifier), Scope.FROM_MF);
		if(!(object instanceof PasswordAuthObjectWithRetryCounter)) {
>>>>>>> 5d06b229
			ResponseApdu resp = new ResponseApdu(SW_6984_REFERENCE_DATA_NOT_USABLE);
			this.processingData.updateResponseAPDU(this, "PIN object not found", resp);
			/* there is nothing more to be done here */
			return;
		}
		
<<<<<<< HEAD
		String passwordName = ((PinObject) object).getPasswordName();
		//XXX this check should be done by the objects themself
		Collection<Class<? extends SecMechanism>> previousMechanisms = new HashSet<>();
		previousMechanisms.add(TerminalAuthenticationMechanism.class);
		previousMechanisms.add(EffectiveAuthorizationMechanism.class);
		Collection<SecMechanism> currentMechanisms = cardState.getCurrentMechanisms(SecContext.APPLICATION, previousMechanisms);
		TerminalAuthenticationMechanism taMechanism = null;
		EffectiveAuthorizationMechanism authMechanism = null;
		
		if (currentMechanisms.size() >= 2) {
			for(SecMechanism secmechanism:currentMechanisms) {
				if(secmechanism instanceof TerminalAuthenticationMechanism) {
					taMechanism = (TerminalAuthenticationMechanism) secmechanism;
				}
				
				if(secmechanism instanceof EffectiveAuthorizationMechanism) {
					authMechanism = (EffectiveAuthorizationMechanism) secmechanism;
				}
			}
			
			if((taMechanism == null) || (authMechanism == null)) {
				ResponseApdu resp = new ResponseApdu(SW_6982_SECURITY_STATUS_NOT_SATISFIED);
				this.processingData.updateResponseAPDU(this, passwordName + " management rights from TA required to perform Deactivate", resp);
=======
		PasswordAuthObjectWithRetryCounter passwordObject = ((PasswordAuthObjectWithRetryCounter) object);
		if(!passwordObject.getLifeCycleState().equals(Iso7816LifeCycleState.OPERATIONAL_DEACTIVATED)) {
			try {
				passwordObject.updateLifeCycleState(Iso7816LifeCycleState.OPERATIONAL_DEACTIVATED);
			} catch (LifeCycleChangeException e) {
				ResponseApdu resp = new ResponseApdu(SW_6985_CONDITIONS_OF_USE_NOT_SATISFIED);
				this.processingData.updateResponseAPDU(this, "PIN object transition from state " + e.getOldState() + " to " + e.getNewState() + " not possible", resp);
				/* there is nothing more to be done here */
>>>>>>> 5d06b229
				return;
			} catch (AccessDeniedException e) {
				ResponseApdu resp = new ResponseApdu(SW_6982_SECURITY_STATUS_NOT_SATISFIED);
				this.processingData.updateResponseAPDU(this, "Access conditions to deactivate password not met", resp);
				/* there is nothing more to be done here */
				return;
			}
		}
		
		ResponseApdu resp = new ResponseApdu(SW_9000_NO_ERROR);
		String passwordName = ((PasswordAuthObjectWithRetryCounter) object).getPasswordName();
		this.processingData.updateResponseAPDU(this, passwordName + " successfully deactivated", resp);
		
		log(this, "processed COMMAND_DEACTIVATE_PASSWORD" , DEBUG);
	}
	
	private void processCommandUnblockPassword() {
		CommandApdu cApdu = processingData.getCommandApdu();
		int identifier = Utils.maskUnsignedByteToInt(cApdu.getP2());
		
		CardObject object = CardObjectUtils.findObject(cardState.getMasterFile(), new AuthObjectIdentifier(identifier));
		
		if(!(object instanceof PasswordAuthObjectWithRetryCounter)) {
			ResponseApdu resp = new ResponseApdu(SW_6984_REFERENCE_DATA_NOT_USABLE);
			this.processingData.updateResponseAPDU(this, "PIN object not found", resp);
			/* there is nothing more to be done here */
			return;
		}
		
		PasswordAuthObjectWithRetryCounter pinObject = (PasswordAuthObjectWithRetryCounter) object;
		String passwordName =  pinObject.getPasswordName();
		
		log(this, "old " + passwordName +" retry counter is: " + pinObject.getRetryCounterCurrentValue(), DEBUG);
		
		try {
			pinObject.resetRetryCounterToDefault();
		} catch (IllegalArgumentException e) {
			ResponseApdu resp = new ResponseApdu(SW_6984_REFERENCE_DATA_NOT_USABLE);
			this.processingData.updateResponseAPDU(this, e.getMessage(), resp);
			/* there is nothing more to be done here */
			return;
		} catch (IllegalStateException e) {
			ResponseApdu resp = new ResponseApdu(SW_6283_SELECTED_FILE_DEACTIVATED);
			this.processingData.updateResponseAPDU(this, e.getMessage(), resp);
			/* there is nothing more to be done here */
			return;
		} catch (AccessDeniedException e) {
			ResponseApdu resp = new ResponseApdu(SW_6982_SECURITY_STATUS_NOT_SATISFIED);
			this.processingData.updateResponseAPDU(this,
					"Access conditions to unblock " + pinObject.getPasswordName() + " not met",
					resp);
			/* there is nothing more to be done here */
			return;
		}
		
		log(this, "new " + passwordName + " retry counter is: " + pinObject.getRetryCounterCurrentValue(), DEBUG);
		
		ResponseApdu resp = new ResponseApdu(SW_9000_NO_ERROR);
		this.processingData.updateResponseAPDU(this, passwordName +" successfully unblocked", resp);
		
		log(this, "processed COMMAND_UNBLOCK_PASSWORD", DEBUG);
	}
	
	private void processCommandVerifyPassword() {
		CommandApdu cApdu = processingData.getCommandApdu();		
		int identifier = Utils.maskUnsignedByteToInt(cApdu.getP2());
		
		CardObject object = CardObjectUtils.findObject(cardState.getMasterFile(), new AuthObjectIdentifier(identifier));
		
		if(!(object instanceof PasswordAuthObjectWithRetryCounter)) {
			ResponseApdu resp = new ResponseApdu(SW_6984_REFERENCE_DATA_NOT_USABLE);
			this.processingData.updateResponseAPDU(this, "PIN object not found", resp);
			/* there is nothing more to be done here */
			return;
		}
		PasswordAuthObjectWithRetryCounter pinObject = (PasswordAuthObjectWithRetryCounter) object;
		String passwordName = pinObject.getPasswordName();
		ResponseApdu resp = new ResponseApdu((short) (SW_63C0_COUNTER_IS_0 + (pinObject.getRetryCounterCurrentValue())));
		this.processingData.updateResponseAPDU(this, passwordName + " retry counter is: " + pinObject.getRetryCounterCurrentValue(), resp);
		
		log(this, "processed COMMAND_VERIFY_PASSWORD", DEBUG);
	}
}<|MERGE_RESOLUTION|>--- conflicted
+++ resolved
@@ -16,13 +16,8 @@
 import de.persosim.simulator.cardobjects.ChangeablePasswordAuthObject;
 import de.persosim.simulator.cardobjects.Iso7816LifeCycleState;
 import de.persosim.simulator.cardobjects.MasterFile;
-<<<<<<< HEAD
-import de.persosim.simulator.cardobjects.PinObject;
-=======
 import de.persosim.simulator.cardobjects.PasswordAuthObjectWithRetryCounter;
-import de.persosim.simulator.cardobjects.Scope;
 import de.persosim.simulator.exception.AccessDeniedException;
->>>>>>> 5d06b229
 import de.persosim.simulator.exception.LifeCycleChangeException;
 import de.persosim.simulator.platform.CardStateAccessor;
 import de.persosim.simulator.platform.Iso7816;
@@ -30,16 +25,6 @@
 import de.persosim.simulator.protocols.Protocol;
 import de.persosim.simulator.protocols.SecInfoPublicity;
 import de.persosim.simulator.protocols.Tr03110;
-<<<<<<< HEAD
-import de.persosim.simulator.protocols.ta.Authorization;
-import de.persosim.simulator.protocols.ta.TaOid;
-import de.persosim.simulator.protocols.ta.TerminalAuthenticationMechanism;
-import de.persosim.simulator.protocols.ta.TerminalType;
-import de.persosim.simulator.secstatus.EffectiveAuthorizationMechanism;
-import de.persosim.simulator.secstatus.SecMechanism;
-import de.persosim.simulator.secstatus.SecStatus.SecContext;
-=======
->>>>>>> 5d06b229
 import de.persosim.simulator.tlv.TlvConstants;
 import de.persosim.simulator.tlv.TlvDataObject;
 import de.persosim.simulator.tlv.TlvValue;
@@ -147,13 +132,8 @@
 		
 		int identifier = Utils.maskUnsignedByteToInt(cApdu.getP2());
 		
-<<<<<<< HEAD
-		CardObject object = CardObjectUtils.findObject(cardState.getMasterFile(), new AuthObjectIdentifier(identifier));
-		if(!(object instanceof PinObject)) {
-=======
-		Object object = cardState.getObject(new AuthObjectIdentifier(identifier), Scope.FROM_MF);
+		CardObject object = CardObjectUtils.findObject(cardState.getMasterFile(), new AuthObjectIdentifier(identifier));
 		if(!(object instanceof PasswordAuthObjectWithRetryCounter)) {
->>>>>>> 5d06b229
 			ResponseApdu resp = new ResponseApdu(SW_6984_REFERENCE_DATA_NOT_USABLE);
 			this.processingData.updateResponseAPDU(this, "PIN object not found", resp);
 			/* there is nothing more to be done here */
@@ -247,45 +227,14 @@
 		
 		int identifier = Utils.maskUnsignedByteToInt(cApdu.getP2());
 		
-<<<<<<< HEAD
-		CardObject object = CardObjectUtils.findObject(cardState.getMasterFile(), new AuthObjectIdentifier(identifier));
-		
-		if(!(object instanceof PinObject)) {
-=======
-		Object object = cardState.getObject(new AuthObjectIdentifier(identifier), Scope.FROM_MF);
+		CardObject object = CardObjectUtils.findObject(cardState.getMasterFile(), new AuthObjectIdentifier(identifier));
 		if(!(object instanceof PasswordAuthObjectWithRetryCounter)) {
->>>>>>> 5d06b229
 			ResponseApdu resp = new ResponseApdu(SW_6984_REFERENCE_DATA_NOT_USABLE);
 			this.processingData.updateResponseAPDU(this, "PIN object not found", resp);
 			/* there is nothing more to be done here */
 			return;
 		}
 		
-<<<<<<< HEAD
-		String passwordName = ((PinObject) object).getPasswordName();
-		//XXX this check should be done by the objects themself
-		Collection<Class<? extends SecMechanism>> previousMechanisms = new HashSet<>();
-		previousMechanisms.add(TerminalAuthenticationMechanism.class);
-		previousMechanisms.add(EffectiveAuthorizationMechanism.class);
-		Collection<SecMechanism> currentMechanisms = cardState.getCurrentMechanisms(SecContext.APPLICATION, previousMechanisms);
-		TerminalAuthenticationMechanism taMechanism = null;
-		EffectiveAuthorizationMechanism authMechanism = null;
-		
-		if (currentMechanisms.size() >= 2) {
-			for(SecMechanism secmechanism:currentMechanisms) {
-				if(secmechanism instanceof TerminalAuthenticationMechanism) {
-					taMechanism = (TerminalAuthenticationMechanism) secmechanism;
-				}
-				
-				if(secmechanism instanceof EffectiveAuthorizationMechanism) {
-					authMechanism = (EffectiveAuthorizationMechanism) secmechanism;
-				}
-			}
-			
-			if((taMechanism == null) || (authMechanism == null)) {
-				ResponseApdu resp = new ResponseApdu(SW_6982_SECURITY_STATUS_NOT_SATISFIED);
-				this.processingData.updateResponseAPDU(this, passwordName + " management rights from TA required to perform Deactivate", resp);
-=======
 		PasswordAuthObjectWithRetryCounter passwordObject = ((PasswordAuthObjectWithRetryCounter) object);
 		if(!passwordObject.getLifeCycleState().equals(Iso7816LifeCycleState.OPERATIONAL_DEACTIVATED)) {
 			try {
@@ -294,7 +243,6 @@
 				ResponseApdu resp = new ResponseApdu(SW_6985_CONDITIONS_OF_USE_NOT_SATISFIED);
 				this.processingData.updateResponseAPDU(this, "PIN object transition from state " + e.getOldState() + " to " + e.getNewState() + " not possible", resp);
 				/* there is nothing more to be done here */
->>>>>>> 5d06b229
 				return;
 			} catch (AccessDeniedException e) {
 				ResponseApdu resp = new ResponseApdu(SW_6982_SECURITY_STATUS_NOT_SATISFIED);
