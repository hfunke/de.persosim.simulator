--- conflicted
+++ resolved
@@ -773,26 +773,8 @@
 			}
 			
 			try {
-<<<<<<< HEAD
 				if (checkSignature(cryptographicMechanismReference, currentCertificate.getPublicKey() , dataToVerify, terminalSignatureData)){
 					handleSuccessfulTerminalAuthentication(currentCertificate);
-=======
-				if (checkSignature(crypographicMechanismReference, currentCertificate.getPublicKey() , dataToVerify, terminalSignatureData)){
-					List<CertificateExtension> certificateExtensions = extractExtensions(currentCertificate);
-					
-					extractTerminalSector(currentCertificate);
-					
-					TerminalAuthenticationMechanism mechanism = new TerminalAuthenticationMechanism(compressedTerminalEphemeralPublicKey, terminalType, auxiliaryData, firstSectorPublicKeyHash, secondSectorPublicKeyHash, crypographicMechanismReference.getHashAlgorithmName(), certificateExtensions);
-					processingData.addUpdatePropagation(this, "Updated security status with terminal authentication information", new SecStatusMechanismUpdatePropagation(SecContext.APPLICATION, mechanism));
-					
-					EffectiveAuthorizationMechanism authMechanism = new EffectiveAuthorizationMechanism(authorizationStore);
-					processingData.addUpdatePropagation(this, "Updated security status with terminal authentication information", new SecStatusMechanismUpdatePropagation(SecContext.APPLICATION, authMechanism));
-					
-					// create and propagate response APDU
-					ResponseApdu resp = new ResponseApdu(Iso7816.SW_9000_NO_ERROR);
-					this.processingData.updateResponseAPDU(this,
-							"Command External Authenticate successfully processed", resp);
->>>>>>> b5b5a216
 				} else {
 					// create and propagate response APDU
 					ResponseApdu resp = new ResponseApdu(Iso7816.SW_6300_AUTHENTICATION_FAILED);
@@ -813,7 +795,10 @@
 			this.processingData.updateResponseAPDU(this,"No protocol providing data for ID_PICC calculation was run", resp);
 		}
 	}
-<<<<<<< HEAD
+	
+	protected List<CertificateExtension> extractExtensions(CardVerifiableCertificate certificate) {
+		return certificate.getCertificateExtensions();
+	}
 
 	/**
 	 * This methods handles a successful terminal authentication and sets the
@@ -822,10 +807,13 @@
 	 * @param verifiedTerminalCertificate
 	 */
 	protected void handleSuccessfulTerminalAuthentication(CardVerifiableCertificate verifiedTerminalCertificate) {
+		List<CertificateExtension> certificateExtensions = extractExtensions(currentCertificate);
+		
 		extractTerminalSector(verifiedTerminalCertificate);
-		
-		TerminalAuthenticationMechanism mechanism = new TerminalAuthenticationMechanism(compressedTerminalEphemeralPublicKey, terminalType, auxiliaryData, firstSectorPublicKeyHash, secondSectorPublicKeyHash, cryptographicMechanismReference.getHashAlgorithmName());
-		processingData.addUpdatePropagation(this, "Updated security status with terminal authentication information", new SecStatusMechanismUpdatePropagation(SecContext.APPLICATION, mechanism));
+					
+		TerminalAuthenticationMechanism mechanism = new TerminalAuthenticationMechanism(compressedTerminalEphemeralPublicKey, terminalType, auxiliaryData, firstSectorPublicKeyHash, secondSectorPublicKeyHash, cryptographicMechanismReference.getHashAlgorithmName(), certificateExtensions);
+			processingData.addUpdatePropagation(this, "Updated security status with terminal authentication information", new SecStatusMechanismUpdatePropagation(SecContext.APPLICATION, mechanism));
+		
 		
 		EffectiveAuthorizationMechanism authMechanism = new EffectiveAuthorizationMechanism(authorizationStore);
 		processingData.addUpdatePropagation(this, "Updated security status with terminal authentication information", new SecStatusMechanismUpdatePropagation(SecContext.APPLICATION, authMechanism));
@@ -844,13 +832,6 @@
 		updateAuthorizations(verifiedCertificate);
 	}
 
-=======
-	
-	protected List<CertificateExtension> extractExtensions(CardVerifiableCertificate certificate) {
-		return certificate.getCertificateExtensions();
-	}
-	
->>>>>>> b5b5a216
 	/**
 	 * Extract the terminal sector information from the current certificate.
 	 * This method should be called on terminal certificates.
