package de.persosim.simulator;

import org.globaltester.cryptoprovider.Cryptoprovider;
import org.osgi.framework.BundleActivator;
import org.osgi.framework.BundleContext;
import org.osgi.service.log.LogService;
import org.osgi.util.tracker.ServiceTracker;

import de.persosim.simulator.crypto.Crypto;

public class Activator implements BundleActivator {

	public static BundleContext context;
	
	//TODO move this service tracking to the class PersoSimLogger (similar to Crypto)
	private static ServiceTracker<LogService, LogService> logServiceTracker;

	
	public static LogService getLogservice() {		
		if (logServiceTracker != null){
			return logServiceTracker.getService();
		}
		return null;
	}	

	@Override
	public void start(BundleContext context) throws Exception {
		Activator.context = context;
		
		//get LogService
		logServiceTracker = new ServiceTracker<LogService, LogService>(context, LogService.class.getName(), null);
        logServiceTracker.open();
        
        //register service listener for CryptoProvider
        String filter = "(objectclass=" + Cryptoprovider.class.getName() + ")";
		context.addServiceListener(Crypto.getInstance(), filter);

<<<<<<< HEAD
		//Registers Simulator service
		PersoSim simulator = new PersoSim();
		context.registerService(Simulator.class.getName(), simulator, new Hashtable<String, String>());
=======
>>>>>>> f63b1754
	}

	@Override
	public void stop(BundleContext context) throws Exception {
		logServiceTracker.close();
		Activator.context = null;
	}

	public static BundleContext getContext() {
		return context;
	}
	
}<|MERGE_RESOLUTION|>--- conflicted
+++ resolved
@@ -34,14 +34,7 @@
         //register service listener for CryptoProvider
         String filter = "(objectclass=" + Cryptoprovider.class.getName() + ")";
 		context.addServiceListener(Crypto.getInstance(), filter);
-
-<<<<<<< HEAD
-		//Registers Simulator service
-		PersoSim simulator = new PersoSim();
-		context.registerService(Simulator.class.getName(), simulator, new Hashtable<String, String>());
-=======
->>>>>>> f63b1754
-	}
+}
 
 	@Override
 	public void stop(BundleContext context) throws Exception {
