package de.persosim.simulator.cardobjects;

import java.util.ArrayList;
import java.util.Collection;
import java.util.HashSet;
import java.util.List;

import de.persosim.simulator.exception.AccessDeniedException;
import de.persosim.simulator.exception.LifeCycleChangeException;
import de.persosim.simulator.exception.ObjectNotModifiedException;
import de.persosim.simulator.secstatus.SecStatus;

/**
 * Abstract superclass for most/all CardObjects. This implements handling of
 * bidirectional parent/child relation.
 * 
 * @author amay
 * 
 */
public abstract class AbstractCardObject implements CardObject {

<<<<<<< HEAD
	protected CardObject parent;
	protected List<CardObject> children = new ArrayList<>();
	protected SecStatus securityStatus;
	
	protected Iso7816LifeCycleState lifeCycleState = Iso7816LifeCycleState.CREATION;
=======
	private CardObject parent;
	private List<CardObject> children = new ArrayList<>();
	protected SecStatus securityStatus;
	private TypeIdentifier identifier;

	private Iso7816LifeCycleState lifeCycleState = Iso7816LifeCycleState.CREATION;
>>>>>>> 000d996e

	@Override
	public void setSecStatus(SecStatus securityStatus) throws AccessDeniedException {
		if (this.securityStatus != null && !lifeCycleState.isPersonalizationPhase()) {
			throw new AccessDeniedException("The security status can not be set after leaving the personalization phase");
		}
		this.securityStatus = securityStatus;

		// forward the SecStatus to all children
		for (CardObject curChild : getChildren()) {
			curChild.setSecStatus(securityStatus);
		}
	}

	@Override
	public CardObject getParent() {
		return parent;
	}

	@Override
	public Collection<CardObject> getChildren() {
		return children;
	}

	/**
	 * Add new child to the collection.
	 * <p/>
	 * This method also sets the SecStatus of the new child. If the new child is
	 * of type AbstractCardObject also the parent is set. Overriding this method
	 * requires calling {@link #addChild(CardObject)} of super or handling
	 * setting of the security status for the object. Additionally the
	 * implementation must be able to handle the {@link SecStatus} variable
	 * being <code>null</code>.
	 * 
	 * @param newChild
	 *            child to add to the collection
	 * @throws AccessDeniedException
	 */
	public void addChild(CardObject newChild) throws AccessDeniedException {
		children.add(newChild);
		if (newChild instanceof AbstractCardObject) {
			((AbstractCardObject) newChild).parent = this;
		}
		try {
			newChild.setSecStatus(securityStatus);
		} catch (AccessDeniedException e) {
			throw new ObjectNotModifiedException("A new child should have security access restriction that allows setting the security status");
		}
	}

	@Override
	public CardObject removeChild(CardObject child) throws AccessDeniedException {
		if (children.contains(child)) {
			children.remove(child);
			if (child instanceof AbstractCardObject) {
				((AbstractCardObject) child).parent = null;
			}
			return child;
		}
		return null;
	}

	@Override
	public Iso7816LifeCycleState getLifeCycleState() {
		return lifeCycleState;
	}

	@Override
	public void updateLifeCycleState(Iso7816LifeCycleState state) throws LifeCycleChangeException {
		if (lifeCycleState.isPersonalizationPhase() && 
				state.equals(Iso7816LifeCycleState.OPERATIONAL_ACTIVATED)){
			lifeCycleState = state;
			return;
		}

		switch (getLifeCycleState()) {
		case INITIALISATION:
			if (state.equals(Iso7816LifeCycleState.OPERATIONAL_ACTIVATED)) {
				lifeCycleState = state;
			}
			break;
		case CREATION:
			if(state.equals(Iso7816LifeCycleState.INITIALISATION) || state.equals(Iso7816LifeCycleState.OPERATIONAL_ACTIVATED)){
				lifeCycleState = state;
			}
			break;
		case OPERATIONAL_ACTIVATED:
			if(state.equals(Iso7816LifeCycleState.OPERATIONAL_DEACTIVATED) || state.equals(Iso7816LifeCycleState.TERMINATION)){
				lifeCycleState = state;
			}
			break;
		case OPERATIONAL_DEACTIVATED:
			if(state.equals(Iso7816LifeCycleState.OPERATIONAL_ACTIVATED) || state.equals(Iso7816LifeCycleState.TERMINATION)){
				lifeCycleState = state;
			}
			break;
		default:
			throw new LifeCycleChangeException("Change is not allowed.", lifeCycleState, state);
		}

	}

	@Override
	public Collection<CardObject> findChildren(CardObjectIdentifier... cardObjectIdentifiers) {
		if(cardObjectIdentifiers.length == 0) {throw new IllegalArgumentException("must provide at least 1 identifier");}

		Collection<CardObject> matchingChildren = new ArrayList<>();

		// check the immediate children of the current DF
		boolean fullMatch;
		for (CardObject curChild : getChildren()) {
			fullMatch = true;
			for (CardObjectIdentifier cardObjectIdentifier : cardObjectIdentifiers) {
				if (!cardObjectIdentifier.matches(curChild)) {
					fullMatch = false;
					break;
				}
			}

			if (fullMatch) {
				matchingChildren.add(curChild);
			}
		}

		// if no fitting child has been found, collection is empty
		return matchingChildren;
	}

	@Override
	public Collection<CardObjectIdentifier> getAllIdentifiers() {
		if (identifier == null) {
			identifier = new TypeIdentifier(this.getClass());
		}
		HashSet<CardObjectIdentifier> set = new HashSet<>();
		set.add(identifier);
		return set;
	}

}<|MERGE_RESOLUTION|>--- conflicted
+++ resolved
@@ -19,20 +19,12 @@
  */
 public abstract class AbstractCardObject implements CardObject {
 
-<<<<<<< HEAD
-	protected CardObject parent;
-	protected List<CardObject> children = new ArrayList<>();
-	protected SecStatus securityStatus;
-	
-	protected Iso7816LifeCycleState lifeCycleState = Iso7816LifeCycleState.CREATION;
-=======
 	private CardObject parent;
 	private List<CardObject> children = new ArrayList<>();
 	protected SecStatus securityStatus;
 	private TypeIdentifier identifier;
 
 	private Iso7816LifeCycleState lifeCycleState = Iso7816LifeCycleState.CREATION;
->>>>>>> 000d996e
 
 	@Override
 	public void setSecStatus(SecStatus securityStatus) throws AccessDeniedException {
