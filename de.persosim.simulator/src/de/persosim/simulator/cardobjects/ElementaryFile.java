--- conflicted
+++ resolved
@@ -22,11 +22,11 @@
 public class ElementaryFile extends AbstractFile {
 
 	private byte[] content;
-
+	
 	private ShortFileIdentifier shortFileIdentifier;
 
 	private SecCondition readingConditions;
-
+	
 	private SecCondition writingConditions;
 
 	private SecCondition erasingConditions;
@@ -120,15 +120,10 @@
 
 	/**
 	 * Reads the files internal data.
-	 * 
 	 * @return stored data as byte array
 	 */
 	public byte[] getContent() throws AccessDeniedException {
-<<<<<<< HEAD
-		if (securityStatus == null || securityStatus.checkAccessConditions(getLifeCycleState(), readingConditions)){
-=======
 		if (securityStatus == null || securityStatus.checkAccessConditions(getLifeCycleState(), readingConditions)) {
->>>>>>> e3126cca
 			return Arrays.copyOf(content, content.length);
 		}
 		throw new AccessDeniedException("Reading forbidden");
@@ -141,13 +136,8 @@
 	 *            to be used as a replacement
 	 */
 	public void update(int offset, byte[] data) throws AccessDeniedException {
-<<<<<<< HEAD
 		if (securityStatus == null || securityStatus.checkAccessConditions(getLifeCycleState(), writingConditions)){
-			for(int i = 0; i < data.length; i++){
-=======
-		if (securityStatus.checkAccessConditions(getLifeCycleState(), writingConditions)) {
-			for (int i = 0; i < data.length; i++) {
->>>>>>> e3126cca
+			for(int i = 0; i < data.length; i++) {
 				content[i + offset] = data[i];
 			}
 			return;
