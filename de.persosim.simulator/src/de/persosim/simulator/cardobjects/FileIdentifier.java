--- conflicted
+++ resolved
@@ -25,7 +25,6 @@
 	public int getFileIdentifier() {
 		return identifier;
 	}
-<<<<<<< HEAD
 	@Override
 	public int hashCode() {
 		final int prime = 31;
@@ -48,12 +47,10 @@
 	}
 	
 	
-=======
 	
 	@Override
 	public String toString() {
 		return identifier + "";
 	}
 	
->>>>>>> f82082d9
 }